package com.powsybl.entsoe.util;

import com.powsybl.commons.AbstractConverterTest;
import com.powsybl.iidm.network.Country;
import com.powsybl.iidm.network.Network;
import com.powsybl.iidm.network.Substation;
import com.powsybl.iidm.xml.NetworkXml;
import org.joda.time.DateTime;
import org.junit.Test;

import java.io.IOException;

import static org.junit.Assert.assertEquals;
import static org.junit.Assert.assertNotNull;

/**
 * @author Geoffroy Jamgotchian <geoffroy.jamgotchian at rte-france.com>
 */
public class EntsoeAreaXmlSerializerTest extends AbstractConverterTest {

<<<<<<< HEAD
    public static Network createTestNetwork() {
        Network network = NetworkFactory.create("test", "test");
=======
    private static Network createTestNetwork() {
        Network network = Network.create("test", "test");
>>>>>>> 5449d993
        network.setCaseDate(DateTime.parse("2016-06-27T12:27:58.535+02:00"));
        Substation s = network.newSubstation()
                .setId("S")
                .setCountry(Country.FR)
                .add();
        return network;
    }

    @Test
    public void test() throws IOException {
        Network network = createTestNetwork();

        // extends substation
        Substation s = network.getSubstation("S");
        EntsoeArea country = new EntsoeArea(s, EntsoeGeographicalCode.BE);
        s.addExtension(EntsoeArea.class, country);

        Network network2 = roundTripXmlTest(network,
                NetworkXml::writeAndValidate,
                NetworkXml::read,
                "/entsoeAreaRef.xml");

        Substation s2 = network2.getSubstation("S");
        EntsoeArea country2 = s2.getExtension(EntsoeArea.class);
        assertNotNull(country2);
        assertEquals(country.getCode(), country2.getCode());
    }
}<|MERGE_RESOLUTION|>--- conflicted
+++ resolved
@@ -18,13 +18,8 @@
  */
 public class EntsoeAreaXmlSerializerTest extends AbstractConverterTest {
 
-<<<<<<< HEAD
     public static Network createTestNetwork() {
-        Network network = NetworkFactory.create("test", "test");
-=======
-    private static Network createTestNetwork() {
         Network network = Network.create("test", "test");
->>>>>>> 5449d993
         network.setCaseDate(DateTime.parse("2016-06-27T12:27:58.535+02:00"));
         Substation s = network.newSubstation()
                 .setId("S")

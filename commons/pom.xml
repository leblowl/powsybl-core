--- conflicted
+++ resolved
@@ -68,13 +68,12 @@
             <artifactId>commons-io</artifactId>
         </dependency>
         <dependency>
-<<<<<<< HEAD
             <groupId>javax.xml.bind</groupId>
             <artifactId>jaxb-api</artifactId>
-=======
+        </dependency>
+        <dependency>
             <groupId>com.univocity</groupId>
             <artifactId>univocity-parsers</artifactId>
->>>>>>> eec65a4d
         </dependency>
         <dependency>
             <groupId>joda-time</groupId>

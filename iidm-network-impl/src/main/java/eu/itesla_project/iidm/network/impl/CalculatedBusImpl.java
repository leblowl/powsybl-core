/**
 * Copyright (c) 2016, All partners of the iTesla project (http://www.itesla-project.eu/consortium)
 * This Source Code Form is subject to the terms of the Mozilla Public
 * License, v. 2.0. If a copy of the MPL was not distributed with this
 * file, You can obtain one at http://mozilla.org/MPL/2.0/.
 */
package eu.itesla_project.iidm.network.impl;

import eu.itesla_project.commons.ITeslaException;
import eu.itesla_project.iidm.network.*;

import java.util.Collection;
import java.util.Collections;
import java.util.List;
import java.util.Objects;
import java.util.function.Function;
import java.util.stream.Stream;

/**
 *
 * @author Geoffroy Jamgotchian <geoffroy.jamgotchian at rte-france.com>
 */
class CalculatedBusImpl extends AbstractBus implements CalculatedBus {

    private boolean valid = true;

    private final List<NodeTerminal> terminals;

    CalculatedBusImpl(String id, VoltageLevelExt voltageLevel, List<NodeTerminal> terminals) {
        super(id, voltageLevel);
        this.terminals = Objects.requireNonNull(terminals);
    }

    private void checkValidity() {
        if (!valid) {
            throw new ITeslaException("Bus has been invalidated");
        }
    }

    /**
     * To invalidate the bus when it is a result of calculation and the topology
     * of the substation is modified.
     */
    @Override
    public void invalidate() {
        valid = false;
        voltageLevel = null;
        terminals.clear();
    }

    @Override
    public VoltageLevel getVoltageLevel() {
        checkValidity();
        return super.getVoltageLevel();
    }

    @Override
    public int getConnectedTerminalCount() {
        checkValidity();
        return terminals.size();
    }

    @Override
    public Collection<TerminalExt> getConnectedTerminals() {
        checkValidity();
        return Collections.unmodifiableCollection(terminals);
    }

    @Override
    public Stream<TerminalExt> getConnectedTerminalStream() {
        checkValidity();
        return terminals.stream().map(Function.identity());
    }

    @Override
    public Collection<TerminalExt> getTerminals() {
        checkValidity();
        return Collections.unmodifiableCollection(terminals);
    }

    @Override
    public BusExt setV(float v) {
        checkValidity();
        for (NodeTerminal terminal : terminals) {
            terminal.setV(v);
        }
        return this;
    }

    @Override
    public float getV() {
        checkValidity();
        if (terminals.isEmpty()) return Float.NaN;
        return terminals.get(0).getV();
    }

    @Override
    public BusExt setAngle(float angle) {
        checkValidity();
        for (NodeTerminal terminal : terminals) {
            terminal.setAngle(angle);
        }
        return this;
    }

    @Override
    public float getAngle() {
        checkValidity();
        if (terminals.isEmpty()) return Float.NaN;
        return terminals.get(0).getAngle();
    }

    @Override
    public float getP() {
        checkValidity();
        return super.getP();
    }

    @Override
    public float getQ() {
        checkValidity();
        return super.getQ();
    }

    @Override
    public void setConnectedComponentNumber(int connectedComponentNumber) {
        checkValidity();
        for (NodeTerminal terminal : terminals) {
            terminal.setConnectedComponentNumber(connectedComponentNumber);
        }
    }

    @Override
    public ConnectedComponent getConnectedComponent() {
        checkValidity();
        NetworkImpl.ConnectedComponentsManager ccm = voltageLevel.getNetwork().getConnectedComponentsManager();
        ccm.update();
<<<<<<< HEAD
        return terminals.isEmpty() ? null : ccm.getConnectedComponent(terminals.get(0).getConnectedComponentNumber());
=======
        return ccm.getComponent(terminals.get(0).getConnectedComponentNumber());
    }

    @Override
    public void setSynchronousComponentNumber(int componentNumber) {
        checkValidity();
        for (NodeTerminal terminal : terminals) {
            terminal.setSynchronousComponentNumber(componentNumber);
        }
    }

    @Override
    public Component getSynchronousComponent() {
        checkValidity();
        NetworkImpl.SynchronousComponentsManager scm = voltageLevel.getNetwork().getSynchronousComponentsManager();
        scm.update();
        return scm.getComponent(terminals.get(0).getSynchronousComponentNumber());
>>>>>>> 0b53c501
    }

    @Override
    public Iterable<Line> getLines() {
        checkValidity();
        return super.getLines();
    }

    @Override
    public Stream<Line> getLineStream() {
        checkValidity();
        return super.getLineStream();
    }

    @Override
    public Iterable<TwoWindingsTransformer> getTwoWindingTransformers() {
        checkValidity();
        return super.getTwoWindingTransformers();
    }

    @Override
    public Stream<TwoWindingsTransformer> getTwoWindingTransformerStream() {
        checkValidity();
        return super.getTwoWindingTransformerStream();
    }

    @Override
    public Iterable<ThreeWindingsTransformer> getThreeWindingTransformers() {
        checkValidity();
        return super.getThreeWindingTransformers();
    }

    @Override
    public Stream<ThreeWindingsTransformer> getThreeWindingTransformerStream() {
        checkValidity();
        return super.getThreeWindingTransformerStream();
    }

    @Override
    public Iterable<Load> getLoads() {
        checkValidity();
        return super.getLoads();
    }

    @Override
    public Stream<Load> getLoadStream() {
        checkValidity();
        return super.getLoadStream();
    }

    @Override
    public Iterable<ShuntCompensator> getShunts() {
        checkValidity();
        return super.getShunts();
    }

    @Override
    public Stream<ShuntCompensator> getShuntStream() {
        checkValidity();
        return super.getShuntStream();
    }

    @Override
    public Iterable<Generator> getGenerators() {
        checkValidity();
        return super.getGenerators();
    }

    @Override
    public Stream<Generator> getGeneratorStream() {
        checkValidity();
        return super.getGeneratorStream();
    }

    @Override
    public Iterable<DanglingLine> getDanglingLines() {
        checkValidity();
        return super.getDanglingLines();
    }

    @Override
    public Stream<DanglingLine> getDanglingLineStream() {
        checkValidity();
        return super.getDanglingLineStream();
    }

    @Override
    public Iterable<StaticVarCompensator> getStaticVarCompensators() {
        checkValidity();
        return super.getStaticVarCompensators();
    }

    @Override
    public Stream<StaticVarCompensator> getStaticVarCompensatorStream() {
        checkValidity();
        return super.getStaticVarCompensatorStream();
    }

    @Override
    public Iterable<LccConverterStation> getLccConverterStations() {
        checkValidity();
        return super.getLccConverterStations();
    }

    @Override
    public Stream<LccConverterStation> getLccConverterStationStream() {
        checkValidity();
        return super.getLccConverterStationStream();
    }

    @Override
    public Iterable<VscConverterStation> getVscConverterStations() {
        checkValidity();
        return super.getVscConverterStations();
    }

    @Override
    public Stream<VscConverterStation> getVscConverterStationStream() {
        checkValidity();
        return super.getVscConverterStationStream();
    }

    @Override
    public void visitConnectedEquipments(TopologyVisitor visitor) {
        checkValidity();
        super.visitConnectedEquipments(visitor);
    }

    @Override
    public void visitConnectedOrConnectableEquipments(TopologyVisitor visitor) {
        checkValidity();
        super.visitConnectedOrConnectableEquipments(visitor);
    }
}<|MERGE_RESOLUTION|>--- conflicted
+++ resolved
@@ -135,10 +135,7 @@
         checkValidity();
         NetworkImpl.ConnectedComponentsManager ccm = voltageLevel.getNetwork().getConnectedComponentsManager();
         ccm.update();
-<<<<<<< HEAD
-        return terminals.isEmpty() ? null : ccm.getConnectedComponent(terminals.get(0).getConnectedComponentNumber());
-=======
-        return ccm.getComponent(terminals.get(0).getConnectedComponentNumber());
+        return terminals.isEmpty() ? null : ccm.getComponent(terminals.get(0).getConnectedComponentNumber());
     }
 
     @Override
@@ -154,8 +151,7 @@
         checkValidity();
         NetworkImpl.SynchronousComponentsManager scm = voltageLevel.getNetwork().getSynchronousComponentsManager();
         scm.update();
-        return scm.getComponent(terminals.get(0).getSynchronousComponentNumber());
->>>>>>> 0b53c501
+        return terminals.isEmpty() ? null : scm.getComponent(terminals.get(0).getSynchronousComponentNumber());
     }
 
     @Override

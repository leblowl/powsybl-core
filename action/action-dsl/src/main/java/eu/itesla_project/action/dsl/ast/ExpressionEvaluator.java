/**
 * Copyright (c) 2017, RTE (http://www.rte-france.com)
 * This Source Code Form is subject to the terms of the Mozilla Public
 * License, v. 2.0. If a copy of the MPL was not distributed with this
 * file, You can obtain one at http://mozilla.org/MPL/2.0/.
 */
package eu.itesla_project.action.dsl.ast;

import eu.itesla_project.action.dsl.GroovyUtil;
import eu.itesla_project.iidm.network.Branch;
import eu.itesla_project.iidm.network.Identifiable;

import java.util.ArrayList;
import java.util.List;
import java.util.Objects;
import java.util.stream.Collectors;

/**
 * @author Geoffroy Jamgotchian <geoffroy.jamgotchian at rte-france.com>
 */
public class ExpressionEvaluator extends DefaultExpressionVisitor<Object, Void> {

    private final EvaluationContext context;

    public ExpressionEvaluator(EvaluationContext context) {
        this.context = Objects.requireNonNull(context);
    }

    public static Object evaluate(ExpressionNode node, EvaluationContext context) {
        return node.accept(new ExpressionEvaluator(context), null);
    }

    @Override
    public Object visitLiteral(AbstractLiteralNode node, Void arg) {
        return node.getValue();
    }

    @Override
    public Object visitNetworkComponent(NetworkComponentNode node, Void arg) {
        Identifiable identifiable = context.getNetwork().getIdentifiable(node.getComponentId());
        if (identifiable == null) {
            throw new RuntimeException("Network component '" + node.getComponentId() + "' not found");
        }
        return identifiable;
    }

    @Override
    public Object visitNetworkProperty(NetworkPropertyNode node, Void arg) {
        Object parentValue = node.getParent().accept(this, arg);
        if (parentValue == null) {
            throw new RuntimeException("Cannot call a property '" + node.getPropertyName() + "' on a null object");
        }
        return GroovyUtil.callProperty(parentValue, node.getPropertyName());
    }

    @Override
    public Object visitNetworkMethod(NetworkMethodNode node, Void arg) {
        Object parentValue = node.getParent().accept(this, arg);
        if (parentValue == null) {
            throw new RuntimeException("Cannot call a method '" + node.getMethodName() + "' on a null object");
        }
        return GroovyUtil.callMethod(parentValue, node.getMethodName(), node.getArgs());
    }

    @Override
    public Object visitComparisonOperator(ComparisonOperatorNode node, Void arg) {
        Object result1 = node.getLeft().accept(this, arg);
        Object result2 = node.getRight().accept(this, arg);
        if (!(result1 instanceof Number)) {
            throw new RuntimeException("Left operand of comparison should return a number");
        }
        if (!(result2 instanceof Number)) {
            throw new RuntimeException("Right operand of comparison should return a number");
        }
        double value1 = ((Number) result1).doubleValue();
        double value2 = ((Number) result2).doubleValue();
        switch (node.getOperator()) {
            case EQUALS:
                return value1 == value2;
            case NOT_EQUALS:
                return value1 != value2;
            case GREATER_THAN:
                return value1 > value2;
            case LESS_THAN:
                return value1 < value2;
            case GREATER_THAN_OR_EQUALS_TO:
                return value1 >= value2;
            case LESS_THAN_OR_EQUALS_TO:
                return value1 <= value2;
            default:
                throw new AssertionError();
        }
    }

    @Override
    public Object visitNotOperator(LogicalNotOperator node, Void arg) {
        Object result = node.getChild().accept(this, arg);
        if (!(result instanceof Boolean)) {
            throw new RuntimeException("Operand of not operator should return a boolean");
        }
        return !(Boolean) result;
    }

    @Override
    public Object visitLogicalOperator(LogicalBinaryOperatorNode node, Void arg) {
        Object result1 = node.getLeft().accept(this, arg);
        Object result2 = node.getRight().accept(this, arg);
        if (!(result1 instanceof Boolean)) {
            throw new RuntimeException("Left operand of comparison should return a boolean");
        }
        if (!(result2 instanceof Boolean)) {
            throw new RuntimeException("Right operand of comparison should return a boolean");
        }
        boolean value1 = (Boolean) result1;
        boolean value2 = (Boolean) result2;
        switch (node.getOperator()) {
            case AND:
                return value1 && value2;
            case OR:
                return value1 || value2;
            default:
                throw new AssertionError();
        }
    }

    @Override
    public Object visitArithmeticOperator(ArithmeticBinaryOperatorNode node, Void arg) {
        Object result1 = node.getLeft().accept(this, arg);
        Object result2 = node.getRight().accept(this, arg);
        if (!(result1 instanceof Number)) {
            throw new RuntimeException("Left operand of arithmetic operation should return a number (" + result1.getClass() + ")");
        }
        if (!(result2 instanceof Number)) {
            throw new RuntimeException("Right operand of arithmetic operation should return a number (" + result2.getClass() + ")");
        }
        double value1 = ((Number) result1).doubleValue();
        double value2 = ((Number) result2).doubleValue();
        switch (node.getOperator()) {
            case PLUS:
                return value1 + value2;
            case MINUS:
                return value1 - value2;
            case MULTIPLY:
                return value1 * value2;
            case DIVIDE:
                return value1 / value2;
            default:
                throw new AssertionError();
        }
    }

    @Override
    public Object visitActionTaken(ActionTakenNode node, Void arg) {
        return context.isActionTaken(node.getActionId());
    }

    @Override
    public Object visitContingencyOccurred(ContingencyOccurredNode node, Void arg) {
        return context.getContingency() != null &&
                (node.getContingencyId() == null || context.getContingency().getId().equals(node.getContingencyId()));
    }

    /**
     * Utility class to compare loading on one side of a branch to loading of one side of another branch
     */
<<<<<<< HEAD
    private static class BranchAndSide implements Comparable<BranchAndSide> {
        private final Branch branch;
        private final Branch.Side side;
=======
    private static final class BranchAndSide implements Comparable<BranchAndSide> {

        private final TwoTerminalsConnectable branch;
        private final TwoTerminalsConnectable.Side side;
>>>>>>> cd6ba24f

        private BranchAndSide(Branch branch, Branch.Side side) {
            this.branch = Objects.requireNonNull(branch);
            this.side = Objects.requireNonNull(side);
        }

<<<<<<< HEAD
        public Branch getBranch() {
            return branch;
        }

        public Branch.Side getSide() {
=======
        private TwoTerminalsConnectable getBranch() {
            return branch;
        }

        private TwoTerminalsConnectable.Side getSide() {
>>>>>>> cd6ba24f
            return side;
        }

        private static int compare(float value1, float value2) {
            if (Float.isNaN(value1) && Float.isNaN(value2)) {
                return 0;
            } else if (Float.isNaN(value1) && !Float.isNaN(value2)) {
                return -1;
            } else if (!Float.isNaN(value1) && Float.isNaN(value2)) {
                return 1;
            } else {
                return Float.compare(value1, value2);
            }
        }

        private static int compare(BranchAndSide branchAndSide1, BranchAndSide branchAndSide2) {
            Branch.Overload overload1 = branchAndSide1.getBranch().checkTemporaryLimits(branchAndSide1.getSide());
            Branch.Overload overload2 = branchAndSide2.getBranch().checkTemporaryLimits(branchAndSide2.getSide());
            float i1 = branchAndSide1.getBranch().getTerminal(branchAndSide1.getSide()).getI();
            float i2 = branchAndSide2.getBranch().getTerminal(branchAndSide2.getSide()).getI();
            float permanentLimit1 = getPermanentLimit(branchAndSide1.getBranch(), branchAndSide1.getSide());
            float permanentLimit2 = getPermanentLimit(branchAndSide2.getBranch(), branchAndSide2.getSide());
            int c;
            if (overload1 == null && overload2 == null) {
                // no overload, compare load based on permanent limit
                c = compare(i1 / permanentLimit1, i2 / permanentLimit2);
            } else if (overload1 == null && overload2 != null) {
                c = -1;
            } else if (overload1 != null && overload2 == null) {
                c = 1;
            } else { // overload1 != null && overload2 != null
                // first compare acceptable duration
                c = -Integer.compare(overload1.getTemporaryLimit().getAcceptableDuration(),
                                     overload2.getTemporaryLimit().getAcceptableDuration());
                if (c == 0) {
                    // and then overload based on temporary limit
                    c = compare(i1 / overload1.getTemporaryLimit().getValue(),
                            i2 / overload2.getTemporaryLimit().getValue());
                }
            }
            return c;
        }

        @Override
        public int compareTo(BranchAndSide o) {
            return compare(this, o);
        }

        @Override
        public String toString() {
            return branch.getId() + "/" + side;
        }
    }

    /**
     * TODO: to move to IIDM
     */
    private static float getPermanentLimit(Branch branch, Branch.Side side) {
        Objects.requireNonNull(branch);
        Objects.requireNonNull(side);
        float permanentLimit1 = branch.getCurrentLimits1() != null ? branch.getCurrentLimits1().getPermanentLimit() : Float.NaN;
        float permanentLimit2 = branch.getCurrentLimits2() != null ? branch.getCurrentLimits2().getPermanentLimit() : Float.NaN;
        return side == Branch.Side.ONE ? permanentLimit1 : permanentLimit2;
    }

    private List<String> sortBranches(List<String> branchIds) {
        List<String> sortedBranchIds = branchIds.stream()
                .map(id -> context.getNetwork().getBranch(id))
                .map(branch -> {
                    BranchAndSide branchAndSide1 = new BranchAndSide(branch, Branch.Side.ONE);
                    BranchAndSide branchAndSide2 = new BranchAndSide(branch, Branch.Side.TWO);
                    int c = branchAndSide1.compareTo(branchAndSide2);
                    return c >= 0 ? branchAndSide1 : branchAndSide2;
                })
                .sorted()
                .map(branchAndSide -> branchAndSide.getBranch().getId())
                .collect(Collectors.toList());
        return sortedBranchIds;
    }

    @Override
    public Object visitLoadingRank(LoadingRankNode node, Void arg) {
        List<String> branchIds = new ArrayList<>();
        node.getBranchIds().forEach(e -> branchIds.add((String) e.accept(this, arg)));

        String branchIdToRank = (String) node.getBranchIdToRankNode().accept(this, arg);
        if (!branchIds.contains(branchIdToRank)) {
            throw new RuntimeException("Branch to rank has to be in the list");
        }

        List<String> sortedBranchIds = sortBranches(branchIds);
        int i = sortedBranchIds.indexOf(branchIdToRank);
        if (i == -1) {
            throw new AssertionError();
        }
        int rank = sortedBranchIds.size() - i; // just a convention
        return rank;
    }

    @Override
    public Object visitMostLoaded(MostLoadedNode node, Void arg) {
        List<String> sortedBranchIds = sortBranches(node.getBranchIds());
        return sortedBranchIds.get(sortedBranchIds.size() - 1);
    }
}<|MERGE_RESOLUTION|>--- conflicted
+++ resolved
@@ -163,35 +163,20 @@
     /**
      * Utility class to compare loading on one side of a branch to loading of one side of another branch
      */
-<<<<<<< HEAD
-    private static class BranchAndSide implements Comparable<BranchAndSide> {
+    private static final class BranchAndSide implements Comparable<BranchAndSide> {
         private final Branch branch;
         private final Branch.Side side;
-=======
-    private static final class BranchAndSide implements Comparable<BranchAndSide> {
-
-        private final TwoTerminalsConnectable branch;
-        private final TwoTerminalsConnectable.Side side;
->>>>>>> cd6ba24f
 
         private BranchAndSide(Branch branch, Branch.Side side) {
             this.branch = Objects.requireNonNull(branch);
             this.side = Objects.requireNonNull(side);
         }
 
-<<<<<<< HEAD
-        public Branch getBranch() {
+        private Branch getBranch() {
             return branch;
         }
 
-        public Branch.Side getSide() {
-=======
-        private TwoTerminalsConnectable getBranch() {
-            return branch;
-        }
-
-        private TwoTerminalsConnectable.Side getSide() {
->>>>>>> cd6ba24f
+        private Branch.Side getSide() {
             return side;
         }
 

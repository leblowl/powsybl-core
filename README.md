﻿

# Powsybl-Core: Installation guide  

[![Build Status](https://travis-ci.org/powsybl/powsybl-core.svg?branch=master)](https://travis-ci.org/powsybl/powsybl-core)
[![Build status](https://ci.appveyor.com/api/projects/status/76o2bbmsewpbpr97/branch/master?svg=true)](https://ci.appveyor.com/project/powsybl/powsybl-core/branch/master)
[![Coverage Status](https://coveralls.io/repos/github/powsybl/powsybl-core/badge.svg?branch=master)](https://coveralls.io/github/powsybl/powsybl-core?branch=master)
[![Coverage Status](https://sonarcloud.io/api/project_badges/measure?project=com.powsybl%3Apowsybl-core&metric=coverage)](https://sonarcloud.io/component_measures?id=com.powsybl%3Apowsybl-core&metric=coverage)
[![Quality Gate](https://sonarcloud.io/api/project_badges/measure?project=com.powsybl%3Apowsybl-core&metric=alert_status)](https://sonarcloud.io/dashboard?id=com.powsybl%3Apowsybl-core)
[![MPL-2.0 License](https://img.shields.io/badge/license-MPL_2.0-blue.svg)](https://www.mozilla.org/en-US/MPL/2.0/)

http://www.powsybl.com

## Overview
Powsybl (Power System Blocks) is an open-source Java framework dedicated to building power system oriented software. 
Its source code is distributed under the Mozilla Public License 2.0 and it is hosted on GitHub: https://github.com/powsybl .
  
The project powsybl-core provides the framework's core functionalities. It is designed in a modular approach, 
to allow other projects to extend its features or to modify the default behaviours.

* IIDM (iTesla Internal Data Model) APIs: able to represent power grid models (substations, voltage levels, lines, two and three windings transformers, generator, etc.)
* Data converters APIs: currently, to load from Entso-E CIM/CGMES, UCTE, AMPL, XIIDM XML and save to XIIDM XML, AMPL 
* Contingencies APIs
* iAL iTesla Action Language: a domain specific language for action simulation on the network
* Load-Flow & Simulation APIs
* Computation modules, including distribution functionalities based on MPI (Message Passing Interface)
* Standard Security Analysis APIs
* AFS (Application File System)
* Scripting (Groovy)
* Tools: command line tools interface

More information about Powsybl-Core in the [documentation](docs/README.md)


## Installation
Please refer to the [Getting Started](docs/getting-started.md) guide to learn howto create a binary distribution from pre-compiled binaries from a Maven repository (with some limitations, though: C/C++ modules binaries will not be included) 

The instructions below explain how to build powsybl-core sources into a full powsybl binary installation.  


### Environment requirements
Linux is required, this guide covers these distributions  
 * CentOS v6.x / v7.x
 
In order to build the project, you need:
<<<<<<< HEAD
  * Java Development Kit (JDK): *(Java 8 or newer)*
  * [Maven](https://maven.apache.org/download.cgi) (>= 3.5.3) 
  * CMake *(>= 2.6)*
  * A recent C++ compiler (GNU g++ or Clang)
  * [OpenMPI](https://www.open-mpi.org/) *(tested with 1.8.3)*
  * Some development libraries (e.g. [zlib](http://www.zlib.net/) and [bzip](http://www.bzip.org/))
  
You might also need to configure your network proxy settings, as the installation procedure downloads files from external repositories, e.g. GitHub and Maven central.

### Build tools and libraries installation
Root privileges are required to install these packages (used to build some external modules, e.g. Boost):  
```
$> sudo yum group install "Development Tools" 
$> sudo yum install cmake icu tar wget bzip2-devel zlib-devel
```
Note that *sudo yum group install "Development Tools"* installs a set of predefined CentOS development tools, including gcc, g++, git.
=======
  * JDK *(1.8 or greater)*
  * Maven *(3.3.9 or greater)*
  * CMake *(2.6 or greater)*
  * Recent C++ compiler (GNU g++ or Clang)
  * OpenMPI *(1.8.3 or greater)*
  * Some development packages (zlib, bzip2)
>>>>>>> 2b3ad656

### OpenMPI (required)
In order to use the MPI based computation layer, you need to compile and install the OpenMPI library.
Building from sources is required because of the non-standard compilation configuration (with respect to the packages distributed via the standard OS install tool, like 'yum')
```
$> wget http://www.open-mpi.org/software/ompi/v1.8/downloads/openmpi-1.8.3.tar.bz2
$> tar xjf openmpi-1.8.3.tar.bz2
$> cd openmpi-1.8.3
$> ./configure --prefix=<INSTALL_DIR> --enable-mpi-thread-multiple
$> make install
```
Then, add these exports to your $HOME/.bashrc
```
$> export PATH=$PATH:<INSTALL_DIR>/bin
$> export LD_LIBRARY_PATH=<INSTALL_DIR>/lib:$LD_LIBRARY_PATH
```

### JDK and Maven (required)
JDK and maven tools commands are expected to be available in the PATH 

## Clone the powsybl-core repository
These instructions explain how to download the project using a command line based git client, but a git client integrated in an IDE might also be used to download the project code and to build a specific branch (e.g. a release branch)
A git client is also strongly suggested for any development activities.  Alternatively, a sources .zip archive can be downloaded from the [project's GitHub page](https://github.com/powsybl/powsybl-core).

To clone the latest powsybl-core repository
```
$> git clone https://github.com/powsybl/powsybl-core.git
```
Note: git clone creates a directory powsybl-core. After cloning, you may switch to and build a specific branch RELEASE_BRANCH by
```
$> cd powsybl-core
$> git checkout RELEASE_BRANCH
```


## Compile and install powsybl-core 
To easily compile powsybl-core, you can use the `Install.sh` script, stored in the root project's directory:
```
$> ./install.sh
```

By default, the install script will:
  * download and compile all external packages from the Internet
  * compile C++ and Java modules
  * package a Powsybl platform distribution (using the [itools-packager](itools-packager/README.md) maven plugin)
  * install the platform distribution to $HOME/powsybl


#### Install.sh script options

```
$>./install.sh
usage: ./install.sh [options] [target...]
```

#### Global options

| Option | Description | Default value |
| ------ | ----------- | ------------- |
| --help | Display the install help | |
| --prefix | Set the installation directory | $HOME/powsybl |
| --package-type | Set the package format. The supported formats are zip, tar, tar.gz and tar.bz2 | zip |

#### Third-parties

| Option | Description | Default value |
| ------ | ----------- | ------------- |
| --with-thirdparty | Enable the compilation of third party libraries | |
| --without-thirdparty | Disable the compilation of third party libraries | |
| --thirdparty-prefix | Set the third party installation directory | $HOME/powsybl_thirdparty |
| --thirdparty-download | Sets false to compile third party libraries from a local repository | true |
| --thirdparty-packs | Sets the third party libraries local repository | $HOME/powsybl_packs |

####  Targets  
| Target | Description |
| ------ | ----------- |
| clean | remove previously compiled project's modules |
| clean-thirdparty | Clean the thirdparty libraries |
| compile | Compile project's modules |
| package | Compile project's modules and create a distributable package |
| __install__ | __Compile project's modules and install them__ |
| docs | Generate the documentation (Doxygen/Javadoc) |
| help |  Display the install help |


#### Install configuration file
The install toolchain options, either the default values or those specified at the command line, are saved in the `powsybl-core\install.cfg` configuration file. This configuration file is loaded and updated
each time you use the toolchain.  
*install.cfg* can also be edited using a text editor.


At the end  of installation process, the log will list the installed packages, together with the result of each installation and time spent. For instance:

```
  [INFO] Reactor Summary:
  [INFO] 
  [INFO] powsybl 2.2.0-SNAPSHOT ............................. SUCCESS [  4.279 s]
  [INFO] Commons ............................................ SUCCESS [ 13.805 s]
  [INFO] Time series ........................................ SUCCESS [  0.409 s]
  [INFO] Time series API .................................... SUCCESS [  4.648 s]
  [INFO] AFS ................................................ SUCCESS [  0.394 s]
  [INFO] AFS storage API .................................... SUCCESS [  4.214 s]
  [INFO] Computation API .................................... SUCCESS [  2.892 s]
  [INFO] Tools .............................................. SUCCESS [  3.756 s]
  [INFO] Local computation .................................. SUCCESS [  2.866 s]
  [INFO] AFS MapDB storage implementation ................... SUCCESS [  4.853 s]
  [INFO] IIDM ............................................... SUCCESS [  0.412 s]
  [INFO] IIDM network model ................................. SUCCESS [  5.701 s]
  [INFO] AFS core classes ................................... SUCCESS [  6.028 s]
  [INFO] Math ............................................... SUCCESS [  2.746 s]
  [INFO] IIDM testing networks .............................. SUCCESS [  0.717 s]
  [INFO] IIDM network model implementation .................. SUCCESS [  7.494 s]
  [INFO] Contingency API .................................... SUCCESS [  5.241 s]
  [INFO] Action ............................................. SUCCESS [  0.313 s]
  [INFO] Action DSL SPI ..................................... SUCCESS [  0.503 s]
  [INFO] IIDM converter API ................................. SUCCESS [  4.112 s]
  [INFO] IIDM XML converter ................................. SUCCESS [  7.116 s]
  [INFO] AFS base extensions ................................ SUCCESS [  4.651 s]
  [INFO] Scripting .......................................... SUCCESS [  5.429 s]
  [INFO] Load-flow .......................................... SUCCESS [  0.302 s]
  [INFO] Load-flow API ...................................... SUCCESS [  4.291 s]
  [INFO] Action utilities ................................... SUCCESS [  2.864 s]
  [INFO] Action, contingency and rule DSL ................... SUCCESS [ 10.381 s]
  [INFO] Security analysis .................................. SUCCESS [  0.304 s]
  [INFO] Security analysis API .............................. SUCCESS [  4.329 s]
  [INFO] Action simulator ................................... SUCCESS [  7.290 s]
  [INFO] AFS local filesystem implementation ................ SUCCESS [  2.531 s]
  [INFO] AFS MapDB filesystem implementation ................ SUCCESS [  2.944 s]
  [INFO] AFS WS ............................................. SUCCESS [  0.292 s]
  [INFO] AFS WS Utilities ................................... SUCCESS [  1.593 s]
  [INFO] AFS WS client side utilities ....................... SUCCESS [  2.216 s]
  [INFO] Network cache AFS .................................. SUCCESS [  0.355 s]
  [INFO] Network cache AFS client ........................... SUCCESS [  0.711 s]
  [INFO] AFS WS server side utilities ....................... SUCCESS [  1.752 s]
  [INFO] Network cache AFS server ........................... SUCCESS [  0.617 s]
  [INFO] AFS WS storage ..................................... SUCCESS [  2.159 s]
  [INFO] AFS WS client ...................................... SUCCESS [  1.896 s]
  [INFO] AFS WS Server ...................................... SUCCESS [01:04 min]
  [INFO] AMPL converter implementation ...................... SUCCESS [  3.407 s]
  [INFO] CIM anonymizer ..................................... SUCCESS [  5.271 s]
  [INFO] CIM1 ............................................... SUCCESS [  0.328 s]
  [INFO] CIM1 network model ................................. SUCCESS [  4.747 s]
  [INFO] ENTSO-E utilities .................................. SUCCESS [  5.038 s]
  [INFO] Load-flow validation ............................... SUCCESS [  7.706 s]
  [INFO] Loadflow Results Completion ........................ SUCCESS [  2.909 s]
  [INFO] CIM1 converter implementation ...................... SUCCESS [  3.759 s]
  [INFO] MPI computation .................................... SUCCESS [  3.997 s]
  [INFO] IIDM utilities ..................................... SUCCESS [  1.993 s]
  [INFO] Security analysis AFS .............................. SUCCESS [  3.303 s]
  [INFO] Security analysis local service .................... SUCCESS [  6.436 s]
  [INFO] Sensitivity computation API ........................ SUCCESS [  3.475 s]
  [INFO] Time domain simulation API ......................... SUCCESS [  3.188 s]
  [INFO] UCTE ............................................... SUCCESS [  0.329 s]
  [INFO] UCTE network model ................................. SUCCESS [  2.518 s]
  [INFO] UCTE converter implementation ...................... SUCCESS [  2.215 s]
  [INFO] iTools packager Maven plugin ....................... SUCCESS [  2.055 s]
  [INFO] Distribution 2.2.0-SNAPSHOT ........................ SUCCESS [  3.806 s]
  [INFO] ------------------------------------------------------------------------
  [INFO] BUILD SUCCESS
  [INFO] ------------------------------------------------------------------------
  [INFO] Total time: 04:32 min
  [INFO] Finished at: 2018-10-02T18:51:21+02:00
  [INFO] ------------------------------------------------------------------------
```

### Validate the installation
To validate the powsybl-core installation, start a terminal and navigate to the powsybl-core installation ./bin directory.
Here the installation directory and the sources directories are supposed to be, respectively, the default $HOME/powsybl, and $HOME/powsybl-core;
please change the parameters in the command below to reflect your development/installation scenario.

#### convert UCTE network file to XIIDM xml file
This command should convert an UCTE network model, included in the project sources, to XIIDM format
```
$> cd $HOME/powsybl/bin
$> ./itools convert-network --input-file $HOME/powsybl-core/ucte/ucte-network/src/test/resources/20170322_1844_SN3_FR2.uct  --output-format XIIDM --output-file /tmp/test.xiidm 
```
 <|MERGE_RESOLUTION|>--- conflicted
+++ resolved
@@ -43,9 +43,8 @@
  * CentOS v6.x / v7.x
  
 In order to build the project, you need:
-<<<<<<< HEAD
   * Java Development Kit (JDK): *(Java 8 or newer)*
-  * [Maven](https://maven.apache.org/download.cgi) (>= 3.5.3) 
+  * [Maven](https://maven.apache.org) (>= 3.5.3) 
   * CMake *(>= 2.6)*
   * A recent C++ compiler (GNU g++ or Clang)
   * [OpenMPI](https://www.open-mpi.org/) *(tested with 1.8.3)*
@@ -60,14 +59,6 @@
 $> sudo yum install cmake icu tar wget bzip2-devel zlib-devel
 ```
 Note that *sudo yum group install "Development Tools"* installs a set of predefined CentOS development tools, including gcc, g++, git.
-=======
-  * JDK *(1.8 or greater)*
-  * Maven *(3.3.9 or greater)*
-  * CMake *(2.6 or greater)*
-  * Recent C++ compiler (GNU g++ or Clang)
-  * OpenMPI *(1.8.3 or greater)*
-  * Some development packages (zlib, bzip2)
->>>>>>> 2b3ad656
 
 ### OpenMPI (required)
 In order to use the MPI based computation layer, you need to compile and install the OpenMPI library.

--- conflicted
+++ resolved
@@ -14,15 +14,8 @@
 import com.powsybl.entsoe.util.EntsoeArea;
 import com.powsybl.entsoe.util.EntsoeGeographicalCode;
 import com.powsybl.entsoe.util.MergedXnode;
-<<<<<<< HEAD
 import com.powsybl.iidm.import_.Importer;
-import com.powsybl.iidm.network.Country;
-import com.powsybl.iidm.network.Line;
-import com.powsybl.iidm.network.Network;
-import com.powsybl.iidm.network.TieLine;
-=======
 import com.powsybl.iidm.network.*;
->>>>>>> 268931b1
 import org.junit.Rule;
 import org.junit.Test;
 import org.junit.rules.ExpectedException;
@@ -178,7 +171,20 @@
     }
 
     @Test
-<<<<<<< HEAD
+    public void testVoltageRegulatingXnode() {
+        ResourceDataSource dataSource = new ResourceDataSource("frVoltageRegulatingXnode", new ResourceSet("/", "frVoltageRegulatingXnode.uct"));
+        Network network = new UcteImporter().importData(dataSource, null);
+        DanglingLine dl = network.getDanglingLine("FFFFFF13 XXXXXX14 1");
+        assertEquals(true, dl.getGeneration().isVoltageRegulationOn());
+        assertEquals(409.08, dl.getGeneration().getTargetV(), 0.01);
+        assertEquals(1.0, dl.getGeneration().getTargetP(), 0.01);
+        assertEquals(2.0, dl.getGeneration().getMaxP(), 0.01);
+        assertEquals(-2.0, dl.getGeneration().getMinP(), 0.01);
+        assertEquals(1.0, dl.getGeneration().getReactiveLimits().getMaxQ(dl.getGeneration().getTargetP()), 0.01);
+        assertEquals(-1.0, dl.getGeneration().getReactiveLimits().getMinQ(dl.getGeneration().getTargetP()), 0.01);
+    }
+
+    @Test
     public void testImportDataStore() throws IOException, URISyntaxException {
 
         ReadOnlyDataStore dataStore = DataStores.createDataStore(Paths.get(getClass().getResource("/elementName.uct").toURI()));
@@ -219,18 +225,5 @@
         expectedElementName2 = tieLine2.getHalf2().getId().equals("XB__F_21 B_SU1_21 1") ? "Test TL 2/2" : "Test TL 2/1";
         assertEquals(expectedElementName1, tieLine2.getProperty("elementName_1"));
         assertEquals(expectedElementName2, tieLine2.getProperty("elementName_2"));
-=======
-    public void testVoltageRegulatingXnode() {
-        ResourceDataSource dataSource = new ResourceDataSource("frVoltageRegulatingXnode", new ResourceSet("/", "frVoltageRegulatingXnode.uct"));
-        Network network = new UcteImporter().importData(dataSource, null);
-        DanglingLine dl = network.getDanglingLine("FFFFFF13 XXXXXX14 1");
-        assertEquals(true, dl.getGeneration().isVoltageRegulationOn());
-        assertEquals(409.08, dl.getGeneration().getTargetV(), 0.01);
-        assertEquals(1.0, dl.getGeneration().getTargetP(), 0.01);
-        assertEquals(2.0, dl.getGeneration().getMaxP(), 0.01);
-        assertEquals(-2.0, dl.getGeneration().getMinP(), 0.01);
-        assertEquals(1.0, dl.getGeneration().getReactiveLimits().getMaxQ(dl.getGeneration().getTargetP()), 0.01);
-        assertEquals(-1.0, dl.getGeneration().getReactiveLimits().getMinQ(dl.getGeneration().getTargetP()), 0.01);
->>>>>>> 268931b1
     }
 }

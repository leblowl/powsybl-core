--- conflicted
+++ resolved
@@ -41,10 +41,7 @@
 import com.powsybl.computation.ComputationManager;
 import com.powsybl.iidm.network.Branch.Side;
 import com.powsybl.iidm.network.Network;
-<<<<<<< HEAD
-=======
 import com.powsybl.iidm.network.NetworkFactory;
->>>>>>> 36ca5488
 import com.powsybl.iidm.network.Terminal;
 import com.powsybl.loadflow.LoadFlow;
 import com.powsybl.loadflow.LoadFlowParameters;
@@ -89,11 +86,7 @@
                 e.export(network0, new Properties(), tmp);
 
                 // import new network to compare
-<<<<<<< HEAD
-                Network network1 = cgmesImport.importData(tmp, importParameters(impl));
-=======
                 Network network1 = cgmesImport.importData(tmp, NetworkFactory.findDefault(), importParameters(impl));
->>>>>>> 36ca5488
                 runLoadFlowResultsCompletion(network1);
 
                 compare(network0, network1);
@@ -121,11 +114,7 @@
                 e.export(network0, new Properties(), tmp);
 
                 // import new network to compare
-<<<<<<< HEAD
-                Network network1 = cgmesImport.importData(tmp, importParameters(impl));
-=======
                 Network network1 = cgmesImport.importData(tmp, NetworkFactory.findDefault(), importParameters(impl));
->>>>>>> 36ca5488
                 runLoadFlowResultsCompletion(network1);
 
                 compare(network0, network1);
@@ -141,17 +130,10 @@
         testPerformance(testGridModel16.dataSource(), invalidateFlows);
     }
 
-<<<<<<< HEAD
-    //@Test
-    public void testPerformanceCges() throws IOException {
-        boolean invalidateFlows = false;
-        testPerformance(new ResourceDataSource("20190911_1130_fo3_me0",
-=======
     @Test
     public void testPerformanceCges() throws IOException {
         boolean invalidateFlows = false;
         testPerformance(new ResourceDataSource("CGES",
->>>>>>> 36ca5488
             new ResourceSet("/20190911_1130_fo3_me0/", "20190911T0930Z_1D_CGES_EQ_000.xml",
                 "20190911T0930Z_1D_CGES_SSH_000.xml",
                 "20190911T0930Z_1D_CGES_SV_000.xml",
@@ -160,72 +142,6 @@
                 "20190812T0000Z__ENTSOE_TPBD_001.xml")),
             invalidateFlows);
     }
-<<<<<<< HEAD
-
-    //@Test
-    public void testPerformanceRte() throws IOException {
-        boolean invalidateFlows = false;
-        testPerformance(new ResourceDataSource("20190911_1130_FO3_XX4",
-            new ResourceSet("/20190911_1130_FO3_XX4/",
-                "20190911T0930Z_1D_RTEFRANCE_EQ_004.xml",
-                "20190911T0930Z_1D_RTEFRANCE_SSH_004.xml",
-                "20190911T0930Z_1D_RTEFRANCE_SV_004.xml",
-                "20190911T0930Z_1D_RTEFRANCE_TP_004.xml"),
-            new ResourceSet("/cgmes-boundaries/",
-                "20190812T0000Z__ENTSOE_EQBD_001.xml",
-                "20190812T0000Z__ENTSOE_TPBD_001.xml")),
-            invalidateFlows);
-    }
-
-    //@Test
-    public void testPerformanceRen() throws IOException {
-        boolean invalidateFlows = false;
-        testPerformance(new ResourceDataSource("20190821_1130_FO3_PT1",
-            new ResourceSet("/20190821_1130_FO3_PT1/",
-                "20190821T0930Z_REN_EQ_001.xml",
-                "20190821T0930Z_1D_REN_TP_001.xml",
-                "20190821T0930Z_1D_REN_SV_001.xml",
-                "20190821T0930Z_1D_REN_SSH_001.xml"),
-            new ResourceSet("/cgmes-boundaries/",
-                "20190812T0000Z__ENTSOE_EQBD_001.xml",
-                "20190812T0000Z__ENTSOE_TPBD_001.xml")),
-            invalidateFlows);
-    }
-
-    private void testPerformance(ReadOnlyDataSource ds, boolean invalidateFlows) throws IOException {
-        testPerformance(ds, TripleStoreFactory.defaultImplementation(), invalidateFlows);
-    }
-
-    private void testPerformance(ReadOnlyDataSource ds, String impl, boolean invalidateFlows) throws IOException {
-        Profiling profiling = new Profiling();
-
-        profiling.start();
-        Network network0 = cgmesImport.importData(ds, importParameters(impl));
-        profiling.end(Operations.IMPORT_CGMES.name());
-        if (isEmpty(network0)) {
-            fail("Network is empty");
-            return;
-        }
-
-        profiling.start();
-        network0.getVariantManager().cloneVariant(network0.getVariantManager().getWorkingVariantId(), "1");
-        network0.getVariantManager().setWorkingVariant("1");
-        profiling.end(Operations.CLONE_VARIANT.name());
-
-        profiling.start();
-        UpdateLoadsGenerators.updateNetwork(network0);
-        profiling.end(Operations.SCALING.name());
-        int numChangesBeforeLoadFlow = network0.getExtension(CgmesModelExtension.class).getCgmesUpdate().changes().size();
-
-        profiling.start();
-        runLoadFlowResultsCompletion(network0, invalidateFlows);
-        profiling.end(Operations.LOAD_FLOW.name());
-        int numChangesAfterLoadFlow = network0.getExtension(CgmesModelExtension.class).getCgmesUpdate().changes().size();
-//        System.err.println("changes");
-//        for (IidmChange c : network0.getExtension(CgmesModelExtension.class).getCgmesUpdater().changes()) {
-//            System.err.println("  " + c.getVariant() + " " + c.getAttribute() + " " + c.getIdentifiableName() + " " + c.getNewValue());
-//        }
-=======
 
     @Test
     public void testPerformanceRte() throws IOException {
@@ -283,7 +199,7 @@
         int numChangesInLoadsAndGenerators = isBigNetwork ? 100 : Integer.MAX_VALUE;
         UpdateLoadsGenerators.updateNetwork(network0, numChangesInLoadsAndGenerators);
         profiling.end(Operations.SCALING.name());
-        int numChangesBeforeLoadFlow = network0.getExtension(CgmesModelExtension.class).getCgmesUpdater().changes().size();
+        int numChangesBeforeLoadFlow = network0.getExtension(CgmesModelExtension.class).getCgmesUpdate().changes().size();
 
         profiling.start();
         // XXX LUMA we compute all flows only for small networks
@@ -292,30 +208,22 @@
             runLoadFlowResultsCompletion(network0, invalidateFlows);
         }
         profiling.end(Operations.LOAD_FLOW.name());
-        int numChangesAfterLoadFlow = network0.getExtension(CgmesModelExtension.class).getCgmesUpdater().changes().size();
+        int numChangesAfterLoadFlow = network0.getExtension(CgmesModelExtension.class).getCgmesUpdate().changes().size();
         if (DIRTY_DEBUG_CHANGES) {
             System.err.println("changes");
-            for (IidmChange c : network0.getExtension(CgmesModelExtension.class).getCgmesUpdater().changes()) {
+            for (IidmChange c : network0.getExtension(CgmesModelExtension.class).getCgmesUpdate().changes()) {
                 System.err.println("  " + c.getVariant() + " " + c.getAttribute() + " " + c.getIdentifiableName() + " " + c.getNewValue());
             }
         }
         // XXX LUMA report profiling before export to have data even if the write fails
         // (it fails if we allow all changes in RTE test case)
         reportProfiling(ds, network0, impl, numChangesBeforeLoadFlow, numChangesAfterLoadFlow, invalidateFlows, profiling);
->>>>>>> 36ca5488
 
         DataSource tmp = tmpDataSource(impl);
         CgmesExport e = new CgmesExport(profiling);
         e.export(network0, new Properties(), tmp);
 
         // import new network to compare
-<<<<<<< HEAD
-        Network network1 = cgmesImport.importData(tmp, importParameters(impl));
-        runLoadFlowResultsCompletion(network1, false);
-
-        compare(network0, network1);
-        reportProfiling(ds, network0, impl, numChangesBeforeLoadFlow, numChangesAfterLoadFlow, invalidateFlows, profiling);
-=======
         cgmesImport.setProfiling(null);
         Network network1 = cgmesImport.importData(tmp, NetworkFactory.findDefault(), importParameters(impl));
         runLoadFlowResultsCompletion(network1, false);
@@ -328,7 +236,6 @@
         reportProfiling(ds, network0, impl, numChangesBeforeLoadFlow, numChangesAfterLoadFlow, invalidateFlows, profiling);
 
         compare(network0, network1);
->>>>>>> 36ca5488
     }
 
     private void compare(Network network0, Network network1) {
@@ -353,11 +260,7 @@
         LOG.info("    changes before LoadFlow run : " + numChangesBeforeLoadFlow);
         LOG.info("    invalidate flows before LF  : " + invalidateFlows);
         LOG.info("    changes after LoadFlow run  : " + numChangesAfterLoadFlow);
-<<<<<<< HEAD
-        profiling.report();
-=======
         profiling.report(true);
->>>>>>> 36ca5488
     }
 
     private void runLoadFlowResultsCompletion(Network network) {

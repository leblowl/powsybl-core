/**
 * Copyright (c) 2017-2018, RTE (http://www.rte-france.com)
 * This Source Code Form is subject to the terms of the Mozilla Public
 * License, v. 2.0. If a copy of the MPL was not distributed with this
 * file, You can obtain one at http://mozilla.org/MPL/2.0/.
 */

package com.powsybl.cgmes.conversion;

import com.google.auto.service.AutoService;
import com.google.common.collect.ImmutableList;
import com.google.common.io.ByteStreams;
import com.powsybl.cgmes.conversion.CgmesExport.Operations;
import com.powsybl.cgmes.conversion.update.CgmesUpdate;
import com.powsybl.cgmes.model.CgmesModel;
import com.powsybl.cgmes.model.CgmesModelFactory;
import com.powsybl.cgmes.model.CgmesOnDataSource;
import com.powsybl.commons.config.PlatformConfig;
import com.powsybl.commons.datasource.DataSource;
import com.powsybl.commons.datasource.DataSourceUtil;
import com.powsybl.commons.datasource.GenericReadOnlyDataSource;
import com.powsybl.commons.datasource.ReadOnlyDataSource;
import com.powsybl.commons.util.ServiceLoaderCache;
import com.powsybl.iidm.ConversionParameters;
import com.powsybl.iidm.import_.Importer;
import com.powsybl.iidm.network.Network;
import com.powsybl.iidm.network.NetworkFactory;
import com.powsybl.iidm.parameters.Parameter;
import com.powsybl.iidm.parameters.ParameterDefaultValueConfig;
import com.powsybl.iidm.parameters.ParameterType;
import com.powsybl.triplestore.api.TripleStoreFactory;
import org.slf4j.Logger;
import org.slf4j.LoggerFactory;

import java.io.IOException;
import java.io.InputStream;
import java.io.OutputStream;
import java.io.UncheckedIOException;
import java.nio.file.Path;
import java.nio.file.Paths;
import java.util.*;
import java.util.stream.Collectors;

/**
 * @author Luma Zamarreño <zamarrenolm at aia.es>
 */
@AutoService(Importer.class)
public class CgmesImport implements Importer {

    public CgmesImport(PlatformConfig platformConfig, List<CgmesImportPostProcessor> postProcessors) {
        this.defaultValueConfig = new ParameterDefaultValueConfig(platformConfig);
        this.postProcessors = Objects.requireNonNull(postProcessors).stream()
                .collect(Collectors.toMap(CgmesImportPostProcessor::getName, e -> e));
        // Boundary location parameter can not be static
        // because we want its default value
        // to depend on the received platformConfig
        this.boundaryLocationParameter = new Parameter(
                BOUNDARY_LOCATION,
                ParameterType.STRING,
                "The location of boundary files",
                platformConfig.getConfigDir().resolve(FORMAT).resolve("boundary").toString());
    }

    public CgmesImport(PlatformConfig platformConfig) {
        this(platformConfig, new ServiceLoaderCache<>(CgmesImportPostProcessor.class).getServices());
    }

    public CgmesImport(List<CgmesImportPostProcessor> postProcessors) {
        this(PlatformConfig.defaultConfig(), postProcessors);
    }

    public CgmesImport() {
        this(PlatformConfig.defaultConfig());
    }

    private Profiling profiling;

    public void setProfiling(Profiling profiling) {
        this.profiling = profiling;
    }

    @Override
    public List<Parameter> getParameters() {
        List<Parameter> allParams = new ArrayList<>(STATIC_PARAMETERS);
        allParams.add(boundaryLocationParameter);
        return Collections.unmodifiableList(allParams);
    }

    @Override
    public boolean exists(ReadOnlyDataSource ds) {
        CgmesOnDataSource cds = new CgmesOnDataSource(ds);
        if (cds.exists()) {
            return true;
        }
        // If we are configured to support CIM14,
        // check if there is this CIM14 data
        return importCim14 && cds.existsCim14();
    }

    @Override
    public String getComment() {
        return "ENTSO-E CGMES version 2.4.15";
    }

    @Override
    public String getFormat() {
        return FORMAT;
    }

    @Override
    public Network importData(ReadOnlyDataSource ds, NetworkFactory networkFactory, Properties p) {
        if (profiling != null) {
            profiling.start();
        }
        CgmesModel cgmes = CgmesModelFactory.create(ds, boundary(p), tripleStore(p));
<<<<<<< HEAD
        if (profiling != null) {
            profiling.end(Operations.CGMES_READ.name());
            profiling.start();
        }
        Network network = new Conversion(cgmes, config(p), activatedPostProcessors(p), networkFactory).convert();
        if (profiling != null) {
            profiling.end(Operations.CGMES_CONVERSION.name());
        }
        if (storeCgmesModelAsNetworkExtension(p)) {
            // Store a reference to the original CGMES model inside the IIDM network
            // CgmesUpdate will add a listener to Network changes
            CgmesUpdate cgmesUpdater = new CgmesUpdate(network);
            network.addExtension(CgmesModelExtension.class, new CgmesModelExtension(cgmes, cgmesUpdater));
        }
        return network;
=======
        return new Conversion(cgmes, config(p), activatedPostProcessors(p), networkFactory).convert();
>>>>>>> 72b7b1d3
    }

    @Override
    public void copy(ReadOnlyDataSource from, DataSource to) {
        Objects.requireNonNull(from);
        Objects.requireNonNull(to);
        try {
            CgmesOnDataSource fromCgmes = new CgmesOnDataSource(from);
            // TODO map "from names" to "to names" using base names of data sources
            for (String fromName : fromCgmes.names()) {
                String toName = fromName;
                copyStream(from, to, fromName, toName);
            }
        } catch (IOException e) {
            throw new UncheckedIOException(e);
        }
    }

    private ReadOnlyDataSource boundary(Properties p) {
        Path loc = Paths.get(
                ConversionParameters.readStringParameter(
                        getFormat(),
                        p,
                        boundaryLocationParameter,
                        defaultValueConfig));
        // Check that the Data Source has valid CGMES names
        ReadOnlyDataSource ds = new GenericReadOnlyDataSource(loc, DataSourceUtil.getBaseName(loc));
        if ((new CgmesOnDataSource(ds)).names().isEmpty()) {
            return null;
        }
        return ds;
    }

    private String tripleStore(Properties p) {
        return ConversionParameters.readStringParameter(
                getFormat(),
                p,
                POWSYBL_TRIPLESTORE_PARAMETER,
                defaultValueConfig);
    }

    private Conversion.Config config(Properties p) {
        return new Conversion.Config()
                .setAllowUnsupportedTapChangers(
                        ConversionParameters.readBooleanParameter(
                                getFormat(),
                                p,
                                ALLOW_UNSUPPORTED_TAP_CHANGERS_PARAMETER,
                                defaultValueConfig))
                .setChangeSignForShuntReactivePowerFlowInitialState(
                        ConversionParameters.readBooleanParameter(
                                getFormat(),
                                p,
                                CHANGE_SIGN_FOR_SHUNT_REACTIVE_POWER_FLOW_INITIAL_STATE_PARAMETER,
                                defaultValueConfig))
                .setConvertBoundary(
                        ConversionParameters.readBooleanParameter(
                                getFormat(),
                                p,
                                CONVERT_BOUNDARY_PARAMETER,
                                defaultValueConfig))
                .setConvertSvInjections(
                        ConversionParameters.readBooleanParameter(
                                getFormat(),
                                p,
                                CONVERT_SV_INJECTIONS_PARAMETER,
                                defaultValueConfig))
                .setCreateBusbarSectionForEveryConnectivityNode(
                        ConversionParameters.readBooleanParameter(
                                getFormat(),
                                p,
                                CREATE_BUSBAR_SECTION_FOR_EVERY_CONNECTIVITY_NODE_PARAMETER,
                                defaultValueConfig))
                .setProfileUsedForInitialStateValues(
                        ConversionParameters.readStringParameter(
                                getFormat(),
                                p,
                                PROFILE_USED_FOR_INITIAL_STATE_VALUES_PARAMETER,
<<<<<<< HEAD
=======
                                defaultValueConfig))
                .setStoreCgmesModelAsNetworkExtension(
                        ConversionParameters.readBooleanParameter(
                                getFormat(),
                                p,
                                STORE_CGMES_MODEL_AS_NETWORK_EXTENSION_PARAMETER,
                                defaultValueConfig))
                .setStoreCgmesConversionContextAsNetworkExtension(
                        ConversionParameters.readBooleanParameter(
                                getFormat(),
                                p,
                                STORE_CGMES_CONVERSION_CONTEXT_AS_NETWORK_EXTENSION_PARAMETER,
>>>>>>> 72b7b1d3
                                defaultValueConfig));
    }

    private List<CgmesImportPostProcessor> activatedPostProcessors(Properties p) {
        return ConversionParameters
                .readStringListParameter(getFormat(), p, POST_PROCESSORS_PARAMETER, defaultValueConfig)
                .stream()
                .filter(name -> {
                    boolean found = postProcessors.containsKey(name);
                    if (!found) {
                        LOGGER.warn("CGMES post processor {} not found", name);
                    }
                    return found;
                })
                .map(postProcessors::get)
                .collect(Collectors.toList());
    }

    private void copyStream(ReadOnlyDataSource from, DataSource to, String fromName, String toName) throws IOException {
        if (from.exists(fromName)) {
            try (InputStream is = from.newInputStream(fromName);
                 OutputStream os = to.newOutputStream(toName, false)) {
                ByteStreams.copy(is, os);
            }
        }
    }

    private static final String FORMAT = "CGMES";

    public static final String ALLOW_UNSUPPORTED_TAP_CHANGERS = "iidm.import.cgmes.allow-unsupported-tap-changers";
    public static final String BOUNDARY_LOCATION = "iidm.import.cgmes.boundary-location";
    public static final String CHANGE_SIGN_FOR_SHUNT_REACTIVE_POWER_FLOW_INITIAL_STATE = "iidm.import.cgmes.change-sign-for-shunt-reactive-power-flow-initial-state";
    public static final String CONVERT_BOUNDARY = "iidm.import.cgmes.convert-boundary";
    public static final String CONVERT_SV_INJECTIONS = "iidm.import.cgmes.convert-sv-injections";
    public static final String CREATE_BUSBAR_SECTION_FOR_EVERY_CONNECTIVITY_NODE = "iidm.import.cgmes.create-busbar-section-for-every-connectivity-node";
    public static final String POST_PROCESSORS = "iidm.import.cgmes.post-processors";
    public static final String POWSYBL_TRIPLESTORE = "iidm.import.cgmes.powsybl-triplestore";
    public static final String PROFILE_USED_FOR_INITIAL_STATE_VALUES = "iidm.import.cgmes.profile-used-for-initial-state-values";
    public static final String STORE_CGMES_MODEL_AS_NETWORK_EXTENSION = "iidm.import.cgmes.store-cgmes-model-as-network-extension";
    public static final String STORE_CGMES_CONVERSION_CONTEXT_AS_NETWORK_EXTENSION = "iidm.import.cgmes.store-cgmes-conversion-context-as-network-extension";

    private static final Parameter ALLOW_UNSUPPORTED_TAP_CHANGERS_PARAMETER = new Parameter(
            ALLOW_UNSUPPORTED_TAP_CHANGERS,
            ParameterType.BOOLEAN,
            "Allow import of potentially unsupported tap changers",
            Boolean.TRUE);
    private static final Parameter CHANGE_SIGN_FOR_SHUNT_REACTIVE_POWER_FLOW_INITIAL_STATE_PARAMETER = new Parameter(
            CHANGE_SIGN_FOR_SHUNT_REACTIVE_POWER_FLOW_INITIAL_STATE,
            ParameterType.BOOLEAN,
            "Change the sign of the reactive power flow for shunt in initial state",
            Boolean.FALSE)
            .addAdditionalNames("changeSignForShuntReactivePowerFlowInitialState");
    private static final Parameter CONVERT_BOUNDARY_PARAMETER = new Parameter(
            CONVERT_BOUNDARY,
            ParameterType.BOOLEAN,
            "Convert boundary during import",
            Boolean.FALSE)
            .addAdditionalNames("convertBoundary");
    private static final Parameter CONVERT_SV_INJECTIONS_PARAMETER = new Parameter(
            CONVERT_SV_INJECTIONS,
            ParameterType.BOOLEAN,
            "Convert SV injections during import",
            Boolean.TRUE);
    private static final Parameter CREATE_BUSBAR_SECTION_FOR_EVERY_CONNECTIVITY_NODE_PARAMETER = new Parameter(
            CREATE_BUSBAR_SECTION_FOR_EVERY_CONNECTIVITY_NODE,
            ParameterType.BOOLEAN,
            "Create busbar section for every connectivity node",
            Boolean.FALSE)
            .addAdditionalNames("createBusbarSectionForEveryConnectivityNode");
    private static final Parameter POST_PROCESSORS_PARAMETER = new Parameter(
            POST_PROCESSORS,
            ParameterType.STRING_LIST,
            "Post processors",
            Collections.emptyList());
    private static final Parameter POWSYBL_TRIPLESTORE_PARAMETER = new Parameter(
            POWSYBL_TRIPLESTORE,
            ParameterType.STRING,
            "The triplestore used during the import",
            TripleStoreFactory.defaultImplementation())
            .addAdditionalNames("powsyblTripleStore");
    private static final Parameter PROFILE_USED_FOR_INITIAL_STATE_VALUES_PARAMETER = new Parameter(
            PROFILE_USED_FOR_INITIAL_STATE_VALUES,
            ParameterType.STRING,
            "Profile used for initial state values",
            "SSH");
<<<<<<< HEAD
=======
    private static final Parameter STORE_CGMES_CONVERSION_CONTEXT_AS_NETWORK_EXTENSION_PARAMETER = new Parameter(
            STORE_CGMES_CONVERSION_CONTEXT_AS_NETWORK_EXTENSION,
            ParameterType.BOOLEAN,
            "Store the CGMES-IIDM terminal mapping as a network extension",
            Boolean.FALSE);
>>>>>>> 72b7b1d3
    private static final Parameter STORE_CGMES_MODEL_AS_NETWORK_EXTENSION_PARAMETER = new Parameter(
            STORE_CGMES_MODEL_AS_NETWORK_EXTENSION,
            ParameterType.BOOLEAN,
            "Store the initial CGMES model as a network extension",
            Boolean.TRUE)
            .addAdditionalNames("storeCgmesModelAsNetworkExtension");

    private static final List<Parameter> STATIC_PARAMETERS = ImmutableList.of(
            ALLOW_UNSUPPORTED_TAP_CHANGERS_PARAMETER,
            CHANGE_SIGN_FOR_SHUNT_REACTIVE_POWER_FLOW_INITIAL_STATE_PARAMETER,
            CONVERT_BOUNDARY_PARAMETER,
            CONVERT_SV_INJECTIONS_PARAMETER,
            CREATE_BUSBAR_SECTION_FOR_EVERY_CONNECTIVITY_NODE_PARAMETER,
            POST_PROCESSORS_PARAMETER,
            POWSYBL_TRIPLESTORE_PARAMETER,
            STORE_CGMES_CONVERSION_CONTEXT_AS_NETWORK_EXTENSION_PARAMETER,
            STORE_CGMES_MODEL_AS_NETWORK_EXTENSION_PARAMETER);

    private final Parameter boundaryLocationParameter;
    private final Map<String, CgmesImportPostProcessor> postProcessors;
    private final ParameterDefaultValueConfig defaultValueConfig;

    private static final Logger LOGGER = LoggerFactory.getLogger(CgmesImport.class);

    // TODO Allow this property to be configurable
    // Parameters of importers are only passed to importData method,
    // but to decide if we are importers also for CIM 14 files
    // we must implement the exists method, that has not access to parameters
    private boolean importCim14 = false;
}<|MERGE_RESOLUTION|>--- conflicted
+++ resolved
@@ -113,7 +113,6 @@
             profiling.start();
         }
         CgmesModel cgmes = CgmesModelFactory.create(ds, boundary(p), tripleStore(p));
-<<<<<<< HEAD
         if (profiling != null) {
             profiling.end(Operations.CGMES_READ.name());
             profiling.start();
@@ -122,16 +121,7 @@
         if (profiling != null) {
             profiling.end(Operations.CGMES_CONVERSION.name());
         }
-        if (storeCgmesModelAsNetworkExtension(p)) {
-            // Store a reference to the original CGMES model inside the IIDM network
-            // CgmesUpdate will add a listener to Network changes
-            CgmesUpdate cgmesUpdater = new CgmesUpdate(network);
-            network.addExtension(CgmesModelExtension.class, new CgmesModelExtension(cgmes, cgmesUpdater));
-        }
         return network;
-=======
-        return new Conversion(cgmes, config(p), activatedPostProcessors(p), networkFactory).convert();
->>>>>>> 72b7b1d3
     }
 
     @Override
@@ -210,8 +200,6 @@
                                 getFormat(),
                                 p,
                                 PROFILE_USED_FOR_INITIAL_STATE_VALUES_PARAMETER,
-<<<<<<< HEAD
-=======
                                 defaultValueConfig))
                 .setStoreCgmesModelAsNetworkExtension(
                         ConversionParameters.readBooleanParameter(
@@ -224,7 +212,6 @@
                                 getFormat(),
                                 p,
                                 STORE_CGMES_CONVERSION_CONTEXT_AS_NETWORK_EXTENSION_PARAMETER,
->>>>>>> 72b7b1d3
                                 defaultValueConfig));
     }
 
@@ -310,14 +297,11 @@
             ParameterType.STRING,
             "Profile used for initial state values",
             "SSH");
-<<<<<<< HEAD
-=======
     private static final Parameter STORE_CGMES_CONVERSION_CONTEXT_AS_NETWORK_EXTENSION_PARAMETER = new Parameter(
             STORE_CGMES_CONVERSION_CONTEXT_AS_NETWORK_EXTENSION,
             ParameterType.BOOLEAN,
             "Store the CGMES-IIDM terminal mapping as a network extension",
             Boolean.FALSE);
->>>>>>> 72b7b1d3
     private static final Parameter STORE_CGMES_MODEL_AS_NETWORK_EXTENSION_PARAMETER = new Parameter(
             STORE_CGMES_MODEL_AS_NETWORK_EXTENSION,
             ParameterType.BOOLEAN,

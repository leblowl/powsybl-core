--- conflicted
+++ resolved
@@ -7,27 +7,11 @@
 
 package com.powsybl.cgmes.conversion.elements;
 
-<<<<<<< HEAD
-import java.util.List;
+import com.powsybl.iidm.network.*;
+import org.apache.commons.math3.complex.Complex;
 
 import com.powsybl.cgmes.conversion.Context;
 import com.powsybl.cgmes.model.CgmesNames;
-import com.powsybl.cgmes.model.PowerFlow;
-import com.powsybl.iidm.network.DanglingLine;
-import com.powsybl.iidm.network.DanglingLineAdder;
-import com.powsybl.iidm.network.Line;
-import com.powsybl.iidm.network.LineAdder;
-import com.powsybl.iidm.network.TieLineAdder;
-import com.powsybl.iidm.network.util.Quadripole;
-import com.powsybl.iidm.network.util.SV;
-import com.powsybl.iidm.network.util.Quadripole.PiModel;
-=======
-import com.powsybl.iidm.network.*;
-import org.apache.commons.math3.complex.Complex;
-
-import com.powsybl.cgmes.conversion.Context;
-import com.powsybl.cgmes.model.CgmesNames;
->>>>>>> 73ca38ab
 import com.powsybl.triplestore.api.PropertyBag;
 
 /**
@@ -177,25 +161,8 @@
         BoundaryLine boundaryLine2 = fillBoundaryLineFromSwitch(otherc, otherId, otherName, otherEnd);
 
         Line mline;
-<<<<<<< HEAD
-        if (context.config().mergeLinesUsingQuadripole()) {
-            PiModel piline = new PiModel(lineR, lineX, lineGch / 2, lineBch / 2, lineGch / 2, lineBch / 2);
-            PiModel piother = new PiModel(otherR, otherX, otherGch / 2, otherBch / 2, otherGch / 2, otherBch / 2);
-            PiModel pim = Quadripole.from(piline).cascade(Quadripole.from(piother)).toPiModel();
-            LineAdder adder = context.network().newLine()
-                    .setR(pim.r)
-                    .setX(pim.x)
-                    .setG1(pim.g1)
-                    .setG2(pim.g2)
-                    .setB1(pim.b1)
-                    .setB2(pim.b2);
-            identify(adder, id1 + " + " + id2, name1 + " + " + name2);
-            connect(adder, iidmVoltageLevelId1, mbus1, mt1connected, mnode1, iidmVoltageLevelId2, mbus2, mt2connected, mnode2);
-            mline = adder.add();
-=======
         if (context.config().mergeBoundariesUsingTieLines()) {
             mline = createTieLine(boundaryNode, boundaryLine1, boundaryLine2);
->>>>>>> 73ca38ab
         } else {
             mline = createQuadripole(boundaryLine1, boundaryLine2);
         }
@@ -204,8 +171,6 @@
         context.convertedTerminal(otherc.terminalId(otherEnd), mline.getTerminal2(), 2, otherc.powerFlow(otherEnd));
     }
 
-<<<<<<< HEAD
-=======
     private Line createTieLine(String boundaryNode, BoundaryLine boundaryLine1, BoundaryLine boundaryLine2) {
         TieLineAdder adder = context.network().newTieLine()
             .setId(boundaryLine1.id + " + " + boundaryLine2.id)
@@ -393,5 +358,4 @@
             return pi;
         }
     }
->>>>>>> 73ca38ab
 }
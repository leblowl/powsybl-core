/**
 * Copyright (c) 2019, RTE (http://www.rte-france.com)
 * This Source Code Form is subject to the terms of the Mozilla Public
 * License, v. 2.0. If a copy of the MPL was not distributed with this
 * file, You can obtain one at http://mozilla.org/MPL/2.0/.
 */
package com.powsybl.cgmes.conversion.update;

import java.util.Objects;
import java.util.concurrent.atomic.AtomicInteger;

import com.powsybl.iidm.network.Identifiable;

/**
 * @author Elena Kaltakova <kaltakovae at aia.es>
 * @author Luma Zamarreño <zamarrenolm at aia.es>
 */
public class IidmChange {

    public IidmChange(Identifiable identifiable) {
        this.identifiable = Objects.requireNonNull(identifiable);
        this.index = COUNTER.getAndIncrement();
    }

    public Identifiable getIdentifiable() {
        return identifiable;
    }

<<<<<<< HEAD
    // Should this change be explicitly copied to change log of target variant?
    public boolean shouldBeCopiedToTargetVariant() {
        return false;
=======
    public int getIndex() {
        return index;
>>>>>>> 22a655ba
    }

    private final Identifiable identifiable;
    private final int index;
    private static final AtomicInteger COUNTER = new AtomicInteger();
}<|MERGE_RESOLUTION|>--- conflicted
+++ resolved
@@ -26,14 +26,14 @@
         return identifiable;
     }
 
-<<<<<<< HEAD
     // Should this change be explicitly copied to change log of target variant?
     public boolean shouldBeCopiedToTargetVariant() {
         return false;
-=======
+    }
+
     public int getIndex() {
         return index;
->>>>>>> 22a655ba
+
     }
 
     private final Identifiable identifiable;

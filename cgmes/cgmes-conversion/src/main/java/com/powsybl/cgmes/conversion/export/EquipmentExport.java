/**
 * Copyright (c) 2021, RTE (http://www.rte-france.com)
 * This Source Code Form is subject to the terms of the Mozilla Public
 * License, v. 2.0. If a copy of the MPL was not distributed with this
 * file, You can obtain one at http://mozilla.org/MPL/2.0/.
 */
package com.powsybl.cgmes.conversion.export;

import com.powsybl.cgmes.conversion.Conversion;
import com.powsybl.cgmes.conversion.export.elements.*;
import com.powsybl.cgmes.extensions.CgmesControlArea;
import com.powsybl.cgmes.extensions.CgmesControlAreas;
import com.powsybl.cgmes.extensions.CgmesIidmMapping;
import com.powsybl.cgmes.model.CgmesNames;
import com.powsybl.commons.PowsyblException;
import com.powsybl.commons.exceptions.UncheckedXmlStreamException;
import com.powsybl.iidm.network.*;
import com.powsybl.iidm.network.extensions.LoadDetail;
import com.powsybl.iidm.network.extensions.VoltagePerReactivePowerControl;

import javax.xml.stream.XMLStreamException;
import javax.xml.stream.XMLStreamWriter;

import java.util.*;

/**
 * @author Marcos de Miguel <demiguelm at aia.es>
 */
public final class EquipmentExport {

    private static final String ACDCCONVERTERDCTERMINAL = "ACDCConverterDCTerminal";

    public static void write(Network network, XMLStreamWriter writer) {
        write(network, writer, new CgmesExportContext(network));
    }

    public static void write(Network network, XMLStreamWriter writer, CgmesExportContext context) {
        try {
            CgmesExportUtil.writeRdfRoot(context.getCimVersion(), writer);
            String cimNamespace = context.getCimNamespace();

            // TODO fill EQ Model Description
            if (context.getCimVersion() == 16) {
                ModelDescriptionEq.write(writer, context.getEqModelDescription(), context);
            }

            Map <String, String> exportedNodes = new HashMap<>();
            Map <Terminal, String> exportedTerminals = new HashMap<>();
            writeConnectivity(network, exportedNodes, cimNamespace, writer);
            writeTerminals(network, exportedTerminals, exportedNodes, cimNamespace, writer);
            writeSwitches(network, cimNamespace, writer);

            writeSubstations(network, cimNamespace, writer);
            writeVoltageLevels(network, cimNamespace, writer, context);
            writeBusbarSections(network, cimNamespace, writer, context);
            writeLoads(network, cimNamespace, writer);
            writeGenerators(network, exportedTerminals, cimNamespace, writer);
            writeShuntCompensators(network, cimNamespace, writer);
            writeStaticVarCompensators(network, exportedTerminals, cimNamespace, writer);
            writeLines(network, exportedTerminals, cimNamespace, writer);
            writeTwoWindingsTransformers(network, exportedTerminals, cimNamespace, writer);
            writeThreeWindingsTransformers(network, exportedTerminals, cimNamespace, writer);
            Map <Boundary, String> danglingLineBoundaries = new HashMap<>();
            writeDanglingLines(network, exportedTerminals, danglingLineBoundaries, cimNamespace, writer, context);
            writeHvdcLines(network, exportedTerminals, exportedNodes, cimNamespace, writer);

            writeControlAreas(network, exportedTerminals, danglingLineBoundaries, cimNamespace, writer);

            writer.writeEndDocument();
        } catch (XMLStreamException e) {
            throw new UncheckedXmlStreamException(e);
        }
    }

    private static void writeConnectivity(Network network, Map <String, String> exportedNodes, String cimNamespace, XMLStreamWriter writer) throws XMLStreamException {
        for (VoltageLevel vl : network.getVoltageLevels()) {
            if (vl.getTopologyKind().equals(TopologyKind.NODE_BREAKER)) {
                writeNodes(vl, new VoltageLevelAdjacency(vl), exportedNodes, cimNamespace, writer);
            } else {
                writeBuses(vl, exportedNodes, cimNamespace, writer);
            }
            writeSwitchesConnectivity(vl, exportedNodes, cimNamespace, writer);
        }
        writeBusbarSectionsConnectivity(network, exportedNodes, cimNamespace, writer);
    }

    private static void writeSwitchesConnectivity(VoltageLevel vl, Map <String, String> exportedNodes, String cimNamespace, XMLStreamWriter writer) {
        for (Switch sw : vl.getSwitches()) {
            String node1Key = getSwitchNode1Id(vl, sw);
            exportedNodes.computeIfAbsent(node1Key, k -> {
                try {
                    String node = CgmesExportUtil.getUniqueId();
                    ConnectivityNodeEq.write(node, node1Key, vl.getId(), cimNamespace, writer);
                    return node;
                } catch (XMLStreamException e) {
                    throw new UncheckedXmlStreamException(e);
                }
            });
            String node2Key = getSwitchNode2Id(vl, sw);
            exportedNodes.computeIfAbsent(node2Key, k -> {
                try {
                    String node = CgmesExportUtil.getUniqueId();
                    ConnectivityNodeEq.write(node, node2Key, vl.getId(), cimNamespace, writer);
                    return node;
                } catch (XMLStreamException e) {
                    throw new UncheckedXmlStreamException(e);
                }
            });
        }
    }

    private static void writeBusbarSectionsConnectivity(Network network, Map <String, String> exportedNodes, String cimNamespace, XMLStreamWriter writer) throws XMLStreamException {
        for (BusbarSection bus : network.getBusbarSections()) {
            String connectivityNodeId = connectivityNodeId(exportedNodes, bus.getTerminal());
            if (connectivityNodeId == null) {
                VoltageLevel vl = bus.getTerminal().getVoltageLevel();
                String node = CgmesExportUtil.getUniqueId();
                ConnectivityNodeEq.write(node, bus.getNameOrId(), vl.getId(), cimNamespace, writer);
                String key;
                if (vl.getTopologyKind().equals(TopologyKind.NODE_BREAKER)) {
                    key = vl.getId() + bus.getTerminal().getNodeBreakerView().getNode();
                } else {
                    key = bus.getTerminal().getBusBreakerView().getBus().getId();
                }
                exportedNodes.put(key, node);
            }
        }
    }

    private static void writeNodes(VoltageLevel vl, VoltageLevelAdjacency vlAdjacencies, Map <String, String> exportedNodes, String cimNamespace, XMLStreamWriter writer)throws XMLStreamException {
        for (List<Integer> nodes : vlAdjacencies.getNodes()) {
            String node = CgmesExportUtil.getUniqueId();
            ConnectivityNodeEq.write(node, CgmesExportUtil.format(nodes.get(0)), vl.getId(), cimNamespace, writer);
            for (Integer nodeId : nodes) {
                exportedNodes.put(vl.getId() + nodeId, node);
            }
        }
    }

    private static void writeBuses(VoltageLevel vl, Map <String, String> exportedNodes, String cimNamespace, XMLStreamWriter writer)throws XMLStreamException {
        for (Bus bus : vl.getBusBreakerView().getBuses()) {
            ConnectivityNodeEq.write(bus.getId(), bus.getNameOrId(), vl.getId(), cimNamespace, writer);
            exportedNodes.put(bus.getId(), bus.getId());
        }
    }

    private static void writeSwitches(Network network, String cimNamespace, XMLStreamWriter writer)throws XMLStreamException {
        for (Switch sw : network.getSwitches()) {
            VoltageLevel vl = sw.getVoltageLevel();
            SwitchEq.write(sw.getId(), sw.getNameOrId(), sw.getKind(), vl.getId(), sw.isRetained(), cimNamespace, writer);
        }
    }

    private static String getSwitchNode1Id(VoltageLevel vl, Switch sw) {
        if (vl.getTopologyKind().equals(TopologyKind.NODE_BREAKER)) {
            return vl.getId() + vl.getNodeBreakerView().getNode1(sw.getId());
        } else {
            return vl.getBusBreakerView().getBus1(sw.getId()).getId();
        }
    }

    private static String getSwitchNode2Id(VoltageLevel vl, Switch sw) {
        if (vl.getTopologyKind().equals(TopologyKind.NODE_BREAKER)) {
            return vl.getId() + vl.getNodeBreakerView().getNode2(sw.getId());
        } else {
            return vl.getBusBreakerView().getBus2(sw.getId()).getId();
        }
    }

    private static void writeSubstations(Network network, String cimNamespace, XMLStreamWriter writer) throws XMLStreamException {
        Map<String, String> geographicalRegionIds = new HashMap<>();
        for (Substation substation : network.getSubstations()) {
            String geoName = network.getNameOrId();
            Optional<Country> country = substation.getCountry();
            if (country.isPresent()) {
                geoName = country.get().toString();
            }
            String finalGeoName = geoName;
            geographicalRegionIds.computeIfAbsent(geoName, k -> {
                try {
                    String subGeographicalRegionId = CgmesExportUtil.getUniqueId();
                    String geographicalRegionId = CgmesExportUtil.getUniqueId();
                    GeographicalRegionEq.write(geographicalRegionId, finalGeoName, cimNamespace, writer);
                    SubGeographicalRegionEq.write(subGeographicalRegionId, finalGeoName, geographicalRegionId, cimNamespace, writer);
                    return subGeographicalRegionId;
                } catch (XMLStreamException e) {
                    throw new UncheckedXmlStreamException(e);
                }
            });
            SubstationEq.write(substation.getId(), substation.getNameOrId(), geographicalRegionIds.get(geoName), cimNamespace, writer);
        }
    }

    private static void writeVoltageLevels(Network network, String cimNamespace, XMLStreamWriter writer, CgmesExportContext context) throws XMLStreamException {
        Set<Double> exportedBaseVoltagesByNominalV = new HashSet<>();
        for (VoltageLevel voltageLevel : network.getVoltageLevels()) {
            double nominalV = voltageLevel.getNominalV();
            CgmesIidmMapping.BaseVoltageSource baseVoltage = context.getBaseVoltageByNominalVoltage(nominalV);
            if (!exportedBaseVoltagesByNominalV.contains(nominalV) && baseVoltage.getSource().equals(CgmesIidmMapping.Source.IGM)) {
                BaseVoltageEq.write(baseVoltage.getCgmesId(), nominalV, cimNamespace, writer);
                exportedBaseVoltagesByNominalV.add(nominalV);
            }
            VoltageLevelEq.write(voltageLevel.getId(), voltageLevel.getNameOrId(), voltageLevel.getNullableSubstation().getId(), baseVoltage.getCgmesId(), cimNamespace, writer);
        }
    }

    private static void writeBusbarSections(Network network, String cimNamespace, XMLStreamWriter writer, CgmesExportContext context) throws XMLStreamException {
        for (BusbarSection bus : network.getBusbarSections()) {
            BusbarSectionEq.write(bus.getId(), bus.getNameOrId(), bus.getTerminal().getVoltageLevel().getId(), context.getBaseVoltageByNominalVoltage(bus.getTerminal().getVoltageLevel().getNominalV()).getCgmesId(), cimNamespace, writer);
        }
    }

    private static void writeLoads(Network network, String cimNamespace, XMLStreamWriter writer) throws XMLStreamException {
        for (Load load : network.getLoads()) {
            EnergyConsumerEq.write(load.getId(), load.getNameOrId(), load.getExtension(LoadDetail.class), load.getTerminal().getVoltageLevel().getId(), cimNamespace, writer);
        }
    }

    private static void writeGenerators(Network network, Map<Terminal, String> exportedTerminals, String cimNamespace, XMLStreamWriter writer) throws XMLStreamException {
        for (Generator generator : network.getGenerators()) {
            String generatingUnit = generator.getProperty(Conversion.CGMES_PREFIX_ALIAS_PROPERTIES + "GeneratingUnit");
            if (generatingUnit == null) {
                generatingUnit = CgmesExportUtil.getUniqueId();
                generator.setProperty(Conversion.CGMES_PREFIX_ALIAS_PROPERTIES + "GeneratingUnit", generatingUnit);
            }
            String regulatingControlId = generator.getProperty(Conversion.CGMES_PREFIX_ALIAS_PROPERTIES + "RegulatingControl");
            if (regulatingControlId != null || generator.isVoltageRegulatorOn() || !Objects.equals(generator, generator.getRegulatingTerminal().getConnectable())) {
                if (regulatingControlId == null) {
                    regulatingControlId = CgmesExportUtil.getUniqueId();
                    generator.setProperty(Conversion.CGMES_PREFIX_ALIAS_PROPERTIES + "RegulatingControl", regulatingControlId);
                }
                String regulatingControlName = "RC_" + generator.getNameOrId();
                RegulatingControlEq.write(regulatingControlId, regulatingControlName, exportedTerminalId(exportedTerminals, generator.getRegulatingTerminal()), cimNamespace, writer);
            }
            String reactiveLimitsId = null;
            double minQ = 0.0;
            double maxQ = 0.0;
            switch (generator.getReactiveLimits().getKind()) {
                case CURVE:
                    reactiveLimitsId = CgmesExportUtil.getUniqueId();
                    ReactiveCapabilityCurve curve = generator.getReactiveLimits(ReactiveCapabilityCurve.class);
                    for (ReactiveCapabilityCurve.Point point : curve.getPoints()) {
                        CurveDataEq.write(CgmesExportUtil.getUniqueId(), point.getP(), point.getMinQ(), point.getMaxQ(), reactiveLimitsId, cimNamespace, writer);
                    }
                    String reactiveCapabilityCurveName = "RCC_" + generator.getNameOrId();
                    ReactiveCapabilityCurveEq.write(reactiveLimitsId, reactiveCapabilityCurveName, generator, cimNamespace, writer);
                    break;

                case MIN_MAX:
                    minQ = generator.getReactiveLimits(MinMaxReactiveLimits.class).getMinQ();
                    maxQ = generator.getReactiveLimits(MinMaxReactiveLimits.class).getMaxQ();
                    break;

                default:
                    throw new PowsyblException("Unexpected type of ReactiveLimits on the generator " + generator.getNameOrId());
            }
            SynchronousMachineEq.write(generator.getId(), generator.getNameOrId(), generatingUnit, regulatingControlId, reactiveLimitsId, minQ, maxQ, generator.getRatedS(), cimNamespace, writer);
            String generatingUnitName = "GEN_" + generator.getNameOrId();
            GeneratingUnitEq.write(generatingUnit, generatingUnitName, generator.getEnergySource(), generator.getMinP(), generator.getMaxP(), generator.getTargetP(), cimNamespace, writer);
        }
    }

    private static void writeShuntCompensators(Network network, String cimNamespace, XMLStreamWriter writer) throws XMLStreamException {
        for (ShuntCompensator s : network.getShuntCompensators()) {
            double bPerSection = 0.0;
            double gPerSection = Double.NaN;
            if (s.getModelType().equals(ShuntCompensatorModelType.LINEAR)) {
                bPerSection = ((ShuntCompensatorLinearModel) s.getModel()).getBPerSection();
                gPerSection = ((ShuntCompensatorLinearModel) s.getModel()).getGPerSection();
            }
            ShuntCompensatorEq.write(s.getId(), s.getNameOrId(), s.getSectionCount(), s.getMaximumSectionCount(), s.getTerminal().getVoltageLevel().getNominalV(), s.getModelType(), bPerSection, gPerSection, cimNamespace, writer);
            if (s.getModelType().equals(ShuntCompensatorModelType.NON_LINEAR)) {
                double b = 0.0;
                double g = 0.0;
                for (int section = 1; section <= s.getMaximumSectionCount(); section++) {
                    ShuntCompensatorEq.writePoint(CgmesExportUtil.getUniqueId(), s.getId(), section, s.getB(section) - b, s.getG(section) - g, cimNamespace, writer);
                    b = s.getB(section);
                    g = s.getG(section);
                }
            }
        }
    }

    private static void writeStaticVarCompensators(Network network, Map<Terminal, String> exportedTerminals, String cimNamespace, XMLStreamWriter writer) throws XMLStreamException {
        for (StaticVarCompensator svc : network.getStaticVarCompensators()) {
            String regulatingControlId = svc.getProperty(Conversion.CGMES_PREFIX_ALIAS_PROPERTIES + "RegulatingControl");
            if (regulatingControlId != null || StaticVarCompensator.RegulationMode.VOLTAGE.equals(svc.getRegulationMode()) || !Objects.equals(svc, svc.getRegulatingTerminal().getConnectable())) {
                if (regulatingControlId == null) {
                    regulatingControlId = CgmesExportUtil.getUniqueId();
                    svc.setProperty(Conversion.CGMES_PREFIX_ALIAS_PROPERTIES + "RegulatingControl", regulatingControlId);
                }
                String regulatingControlName = "RC_" + svc.getNameOrId();
                RegulatingControlEq.write(regulatingControlId, regulatingControlName, exportedTerminalId(exportedTerminals, svc.getRegulatingTerminal()), cimNamespace, writer);
            }
            StaticVarCompensatorEq.write(svc.getId(), svc.getNameOrId(), regulatingControlId, 1 / svc.getBmin(), 1 / svc.getBmax(), svc.getExtension(VoltagePerReactivePowerControl.class), svc.getRegulationMode(), svc.getVoltageSetpoint(), cimNamespace, writer);
        }
    }

    private static void writeLines(Network network, Map<Terminal, String> exportedTerminals, String cimNamespace, XMLStreamWriter writer) throws XMLStreamException {
        for (Line line : network.getLines()) {
            AcLineSegmentEq.write(line.getId(), line.getNameOrId(), line.getR(), line.getX(), line.getG1() + line.getG2(), line.getB1() + line.getB2(), cimNamespace, writer);
            writeBranchLimits(line, exportedTerminalId(exportedTerminals, line.getTerminal1()), exportedTerminalId(exportedTerminals, line.getTerminal2()), cimNamespace, writer);
        }
    }

    private static void writeTwoWindingsTransformers(Network network, Map<Terminal, String> exportedTerminals, String cimNamespace, XMLStreamWriter writer) throws XMLStreamException {
        for (TwoWindingsTransformer twt : network.getTwoWindingsTransformers()) {
            PowerTransformerEq.write(twt.getId(), twt.getNameOrId(), cimNamespace, writer);
            String end1Id = CgmesExportUtil.getUniqueId();
            // structural ratio at end1
            double a0 = twt.getRatedU1() / twt.getRatedU2();
            // move structural ratio from end1 to end2
            double a02 = a0 * a0;
            double r = twt.getR() * a02;
            double x = twt.getX() * a02;
            double g = twt.getG() / a02;
            double b = twt.getB() / a02;
            PowerTransformerEq.writeEnd(end1Id, twt.getNameOrId() + "_1", twt.getId(), 1, r, x, g, b, twt.getRatedU1(), exportedTerminalId(exportedTerminals, twt.getTerminal1()), cimNamespace, writer);
            PowerTransformerEq.writeEnd(CgmesExportUtil.getUniqueId(), twt.getNameOrId() + "_2", twt.getId(), 2, 0.0, 0.0, 0.0, 0.0, twt.getRatedU2(), exportedTerminalId(exportedTerminals, twt.getTerminal2()), cimNamespace, writer);
            writePhaseTapChanger(twt, twt.getPhaseTapChanger(), twt.getNameOrId(), end1Id, twt.getTerminal1().getVoltageLevel().getNominalV(), cimNamespace, writer);
            writeRatioTapChanger(twt, twt.getRatioTapChanger(), twt.getNameOrId(), end1Id, cimNamespace, writer);
            writeBranchLimits(twt, exportedTerminalId(exportedTerminals, twt.getTerminal1()), exportedTerminalId(exportedTerminals, twt.getTerminal2()), cimNamespace, writer);
        }
    }

    private static void writeThreeWindingsTransformers(Network network, Map<Terminal, String> exportedTerminals, String cimNamespace, XMLStreamWriter writer) throws XMLStreamException {
        for (ThreeWindingsTransformer twt : network.getThreeWindingsTransformers()) {
            PowerTransformerEq.write(twt.getId(), twt.getNameOrId(), cimNamespace, writer);
            double ratedU0 = twt.getLeg1().getRatedU();
            writeThreeWindingsTransformerEnd(twt, twt.getId(), twt.getNameOrId() + "_1", CgmesExportUtil.getUniqueId(), 1, twt.getLeg1(), ratedU0, exportedTerminalId(exportedTerminals, twt.getLeg1().getTerminal()), cimNamespace, writer);
            writeThreeWindingsTransformerEnd(twt, twt.getId(), twt.getNameOrId() + "_2", CgmesExportUtil.getUniqueId(), 2, twt.getLeg2(), ratedU0, exportedTerminalId(exportedTerminals, twt.getLeg2().getTerminal()), cimNamespace, writer);
            writeThreeWindingsTransformerEnd(twt, twt.getId(), twt.getNameOrId() + "_3", CgmesExportUtil.getUniqueId(), 3, twt.getLeg3(), ratedU0, exportedTerminalId(exportedTerminals, twt.getLeg3().getTerminal()), cimNamespace, writer);
        }
    }

    private static void writeThreeWindingsTransformerEnd(ThreeWindingsTransformer twt, String twtId, String twtName, String endId, int endNumber, ThreeWindingsTransformer.Leg leg, double ratedU0, String terminalId, String cimNamespace, XMLStreamWriter writer) throws XMLStreamException {
        // structural ratio at end1
        double a0 = leg.getRatedU() / ratedU0;
        // move structural ratio from end1 to end2
        double a02 = a0 * a0;
        double r = leg.getR() * a02;
        double x = leg.getX() * a02;
        double g = leg.getG() / a02;
        double b = leg.getB() / a02;
        PowerTransformerEq.writeEnd(endId, twtName, twtId, endNumber, r, x, g, b, leg.getRatedU(), terminalId, cimNamespace, writer);
        writePhaseTapChanger(twt, leg.getPhaseTapChanger(), twtName, endId, leg.getTerminal().getVoltageLevel().getNominalV(), cimNamespace, writer);
        writeRatioTapChanger(twt, leg.getRatioTapChanger(), twtName, endId, cimNamespace, writer);
        writeFlowsLimits(leg, terminalId, cimNamespace, writer);
    }

    private static void writePhaseTapChanger(Identifiable<?> eq, PhaseTapChanger ptc, String twtName, String endId, double neutralU, String cimNamespace, XMLStreamWriter writer) throws XMLStreamException {
        if (ptc != null) {
            String tapChangerId = eq.getAliasFromType(Conversion.CGMES_PREFIX_ALIAS_PROPERTIES + CgmesNames.PHASE_TAP_CHANGER + 1)
                    .orElseGet(() -> eq.getAliasFromType(Conversion.CGMES_PREFIX_ALIAS_PROPERTIES + CgmesNames.PHASE_TAP_CHANGER + 2).orElseThrow(PowsyblException::new));

            int neutralStep = getPhaseTapChangerNeutralStep(ptc);
            String phaseTapChangerTableId = CgmesExportUtil.getUniqueId();
            TapChangerEq.writePhase(tapChangerId, twtName + "_PTC", endId, ptc.getLowTapPosition(), ptc.getHighTapPosition(), neutralStep, ptc.getTapPosition(), neutralU, false, phaseTapChangerTableId, cimNamespace, writer);
            TapChangerEq.writePhaseTable(phaseTapChangerTableId, twtName + "_TABLE", cimNamespace, writer);
            for (Map.Entry<Integer, PhaseTapChangerStep> step : ptc.getAllSteps().entrySet()) {
                TapChangerEq.writePhaseTablePoint(CgmesExportUtil.getUniqueId(), phaseTapChangerTableId, step.getValue().getR(), step.getValue().getX(), step.getValue().getG(), step.getValue().getB(), 1 / step.getValue().getRho(), -step.getValue().getAlpha(), step.getKey(), cimNamespace, writer);
            }
        }
    }

    private static int getPhaseTapChangerNeutralStep(PhaseTapChanger ptc) {
        int neutralStep = ptc.getLowTapPosition();
        while (ptc.getStep(neutralStep).getAlpha() != 0.0) {
            neutralStep++;
            if (neutralStep > ptc.getHighTapPosition()) {
                return ptc.getHighTapPosition();
            }
        }
        return neutralStep;
    }

    private static void writeRatioTapChanger(Identifiable<?> eq, RatioTapChanger rtc, String twtName, String endId, String cimNamespace, XMLStreamWriter writer) throws XMLStreamException {
        if (rtc != null) {
            String tapChangerId = eq.getAliasFromType(Conversion.CGMES_PREFIX_ALIAS_PROPERTIES + CgmesNames.RATIO_TAP_CHANGER + 1)
                    .orElseGet(() -> eq.getAliasFromType(Conversion.CGMES_PREFIX_ALIAS_PROPERTIES + CgmesNames.RATIO_TAP_CHANGER + 2).orElseThrow(PowsyblException::new));
            int neutralStep = getRatioTapChangerNeutralStep(rtc);
            double stepVoltageIncrement = 100.0 * (1.0 / rtc.getStep(rtc.getLowTapPosition()).getRho() - 1.0) / (rtc.getLowTapPosition() - neutralStep);
            String ratioTapChangerTableId = CgmesExportUtil.getUniqueId();
            TapChangerEq.writeRatio(tapChangerId, twtName + "_RTC", endId, rtc.getLowTapPosition(), rtc.getHighTapPosition(), neutralStep, rtc.getTapPosition(), rtc.getTargetV(), rtc.hasLoadTapChangingCapabilities(), stepVoltageIncrement, ratioTapChangerTableId, cimNamespace, writer);
            TapChangerEq.writeRatioTable(ratioTapChangerTableId, twtName + "_TABLE", cimNamespace, writer);
            for (Map.Entry<Integer, RatioTapChangerStep> step : rtc.getAllSteps().entrySet()) {
                TapChangerEq.writeRatioTablePoint(CgmesExportUtil.getUniqueId(), ratioTapChangerTableId, step.getValue().getR(), step.getValue().getX(), step.getValue().getG(), step.getValue().getB(), 1 / step.getValue().getRho(), step.getKey(), cimNamespace, writer);
            }
        }
    }

    private static int getRatioTapChangerNeutralStep(RatioTapChanger rtc) {
        int neutralStep = rtc.getLowTapPosition();
        while (rtc.getStep(neutralStep).getRho() != 1.0) {
            neutralStep++;
            if (neutralStep > rtc.getHighTapPosition()) {
                return rtc.getHighTapPosition();
            }
        }
        return neutralStep;
    }

    private static void writeDanglingLines(Network network, Map<Terminal, String> exportedTerminals, Map<Boundary, String> danglingLineBoundaries, String cimNamespace, XMLStreamWriter writer, CgmesExportContext context) throws XMLStreamException {
        for (DanglingLine danglingLine : network.getDanglingLines()) {

            String substationId = writeDanglingLineSubstation(danglingLine, cimNamespace, writer);
            String baseVoltageId = writeDanglingLineBaseVoltage(danglingLine, cimNamespace, writer, context);
            String voltageLevelId = writeDanglingLineVoltageLevel(danglingLine, substationId, baseVoltageId, cimNamespace, writer);
            String connectivityNodeId = writeDanglingLineConnectivity(danglingLine, voltageLevelId, danglingLineBoundaries, cimNamespace, writer);

            // New Load
            String loadId = CgmesExportUtil.getUniqueId();
            EnergyConsumerEq.write(loadId, danglingLine.getNameOrId() + "_LOAD", null, voltageLevelId, cimNamespace, writer);
            TerminalEq.write(CgmesExportUtil.getUniqueId(), loadId, connectivityNodeId, 1, cimNamespace, writer);

            // New Equivalent Injection
            double minP = 0.0;
            double maxP = 0.0;
            double minQ = 0.0;
            double maxQ = 0.0;
            if (danglingLine.getGeneration() != null) {
                minP = danglingLine.getGeneration().getMinP();
                maxP = danglingLine.getGeneration().getMaxP();
                if (danglingLine.getGeneration().getReactiveLimits().getKind().equals(ReactiveLimitsKind.MIN_MAX)) {
                    minQ = danglingLine.getGeneration().getReactiveLimits(MinMaxReactiveLimits.class).getMinQ();
                    maxQ = danglingLine.getGeneration().getReactiveLimits(MinMaxReactiveLimits.class).getMaxQ();
                } else {
                    throw new PowsyblException("Unexpected type of ReactiveLimits on the dangling line " + danglingLine.getNameOrId());
                }
            }
            String equivalentInjectionId = danglingLine.getAliasFromType(Conversion.CGMES_PREFIX_ALIAS_PROPERTIES + "EquivalentInjection").orElseThrow(PowsyblException::new);
            EquivalentInjectionEq.write(equivalentInjectionId, danglingLine.getNameOrId() + "_EI", danglingLine.getGeneration() != null, danglingLine.getGeneration() != null, minP, maxP, minQ, maxQ, baseVoltageId, cimNamespace, writer);
<<<<<<< HEAD
            String equivalentInjectionTerminalId = danglingLine.getAliasFromType(Conversion.CGMES_PREFIX_ALIAS_PROPERTIES + "EquivalentInjectionTerminal").orElse(null);
            if (equivalentInjectionTerminalId == null) {
                equivalentInjectionTerminalId = CgmesExportUtil.getUniqueId();
                danglingLine.addAlias(equivalentInjectionTerminalId, Conversion.CGMES_PREFIX_ALIAS_PROPERTIES + "EquivalentInjectionTerminal");
            }
=======
            String equivalentInjectionTerminalId = danglingLine.getAliasFromType(Conversion.CGMES_PREFIX_ALIAS_PROPERTIES + "EquivalentInjectionTerminal").orElseThrow(PowsyblException::new);
>>>>>>> f2a70b08
            TerminalEq.write(equivalentInjectionTerminalId, equivalentInjectionId, connectivityNodeId, 1, cimNamespace, writer);

            // Cast the danglingLine to an AcLineSegment
            AcLineSegmentEq.write(danglingLine.getId(), danglingLine.getNameOrId() + "_DL", danglingLine.getR(), danglingLine.getX(), danglingLine.getG(), danglingLine.getB(), cimNamespace, writer);
            writeFlowsLimits(danglingLine, exportedTerminalId(exportedTerminals, danglingLine.getTerminal()), cimNamespace, writer);
        }
    }

    private static String writeDanglingLineSubstation(DanglingLine danglingLine, String cimNamespace, XMLStreamWriter writer) throws XMLStreamException {
        // New Substation
        String geographicalRegionId = CgmesExportUtil.getUniqueId();
        GeographicalRegionEq.write(geographicalRegionId, danglingLine.getNameOrId() + "_GR", cimNamespace, writer);
        String subGeographicalRegionId = CgmesExportUtil.getUniqueId();
        SubGeographicalRegionEq.write(subGeographicalRegionId, danglingLine.getNameOrId() + "_SGR", geographicalRegionId, cimNamespace, writer);
        String substationId = CgmesExportUtil.getUniqueId();
        SubstationEq.write(substationId, danglingLine.getNameOrId() + "_SUBSTATION", subGeographicalRegionId, cimNamespace, writer);

        return substationId;
    }

    private static String writeDanglingLineBaseVoltage(DanglingLine danglingLine, String cimNamespace, XMLStreamWriter writer, CgmesExportContext context) throws XMLStreamException {
        double nominalV = danglingLine.getTerminal().getVoltageLevel().getNominalV();
        CgmesIidmMapping.BaseVoltageSource baseVoltage = context.getBaseVoltageByNominalVoltage(nominalV);
        if (baseVoltage.getSource().equals(CgmesIidmMapping.Source.IGM)) {
            BaseVoltageEq.write(baseVoltage.getCgmesId(), nominalV, cimNamespace, writer);
        }

        return baseVoltage.getCgmesId();
    }

    private static String writeDanglingLineVoltageLevel(DanglingLine danglingLine, String substationId, String baseVoltageId, String cimNamespace, XMLStreamWriter writer) throws XMLStreamException {
        // New VoltageLevel
        String voltageLevelId = CgmesExportUtil.getUniqueId();
        VoltageLevelEq.write(voltageLevelId, danglingLine.getNameOrId() + "_VL", substationId, baseVoltageId, cimNamespace, writer);

        return voltageLevelId;
    }

    private static String writeDanglingLineConnectivity(DanglingLine danglingLine, String voltageLevelId, Map<Boundary, String> danglingLineBoundaries, String cimNamespace, XMLStreamWriter writer) throws XMLStreamException {
        // New ConnectivityNode
        String connectivityNodeId = CgmesExportUtil.getUniqueId();
        ConnectivityNodeEq.write(connectivityNodeId, danglingLine.getNameOrId() + "_NODE", voltageLevelId, cimNamespace, writer);
        // New Terminal
        String terminalId = danglingLine.getAliasFromType(Conversion.CGMES_PREFIX_ALIAS_PROPERTIES + "Terminal_Boundary").orElseThrow(PowsyblException::new);
        TerminalEq.write(terminalId, danglingLine.getId(), connectivityNodeId, 2, cimNamespace, writer);
        danglingLineBoundaries.put(danglingLine.getBoundary(), terminalId);

        return connectivityNodeId;
    }

    private static void writeBranchLimits(Branch<?> branch, String terminalId1, String terminalId2, String cimNamespace, XMLStreamWriter writer) throws XMLStreamException {
        if (branch.getActivePowerLimits1() != null) {
            writeLoadingLimits(branch.getActivePowerLimits1(), terminalId1, cimNamespace, writer);
        }
        if (branch.getActivePowerLimits2() != null) {
            writeLoadingLimits(branch.getActivePowerLimits2(), terminalId2, cimNamespace, writer);
        }
        if (branch.getApparentPowerLimits1() != null) {
            writeLoadingLimits(branch.getApparentPowerLimits1(), terminalId1, cimNamespace, writer);
        }
        if (branch.getApparentPowerLimits2() != null) {
            writeLoadingLimits(branch.getApparentPowerLimits2(), terminalId2, cimNamespace, writer);
        }
        if (branch.getCurrentLimits1() != null) {
            writeLoadingLimits(branch.getCurrentLimits1(), terminalId1, cimNamespace, writer);
        }
        if (branch.getCurrentLimits2() != null) {
            writeLoadingLimits(branch.getCurrentLimits2(), terminalId2, cimNamespace, writer);
        }
    }

    private static void writeFlowsLimits(FlowsLimitsHolder holder, String terminalId, String cimNamespace, XMLStreamWriter writer) throws XMLStreamException {
        if (holder.getActivePowerLimits() != null) {
            writeLoadingLimits(holder.getActivePowerLimits(), terminalId, cimNamespace, writer);
        }
        if (holder.getApparentPowerLimits() != null) {
            writeLoadingLimits(holder.getApparentPowerLimits(), terminalId, cimNamespace, writer);
        }
        if (holder.getCurrentLimits() != null) {
            writeLoadingLimits(holder.getCurrentLimits(), terminalId, cimNamespace, writer);
        }
    }

    private static void writeLoadingLimits(LoadingLimits limits, String terminalId, String cimNamespace, XMLStreamWriter writer) throws XMLStreamException {
        if (!Double.isNaN(limits.getPermanentLimit())) {
            String operationalLimitTypeId = CgmesExportUtil.getUniqueId();
            OperationalLimitTypeEq.writePatl(operationalLimitTypeId, cimNamespace, writer);
            String operationalLimitSetId = CgmesExportUtil.getUniqueId();
            OperationalLimitSetEq.write(operationalLimitSetId, "operational limit patl", terminalId, cimNamespace, writer);
            LoadingLimitEq.write(CgmesExportUtil.getUniqueId(), limits.getClass(), "CurrentLimit", limits.getPermanentLimit(), operationalLimitTypeId, operationalLimitSetId, cimNamespace, writer);
        }
        if (!limits.getTemporaryLimits().isEmpty()) {
            Iterator<LoadingLimits.TemporaryLimit> iterator = limits.getTemporaryLimits().iterator();
            while (iterator.hasNext()) {
                LoadingLimits.TemporaryLimit temporaryLimit = iterator.next();
                String operationalLimitTypeId = CgmesExportUtil.getUniqueId();
                OperationalLimitTypeEq.writeTatl(operationalLimitTypeId, temporaryLimit.getName(), temporaryLimit.getAcceptableDuration(), cimNamespace, writer);
                String operationalLimitSetId = CgmesExportUtil.getUniqueId();
                OperationalLimitSetEq.write(operationalLimitSetId, "operational limit tatl", terminalId, cimNamespace, writer);
                LoadingLimitEq.write(CgmesExportUtil.getUniqueId(), limits.getClass(), "CurrentLimit", temporaryLimit.getValue(), operationalLimitTypeId, operationalLimitSetId, cimNamespace, writer);
            }
        }
    }

    private static void writeHvdcLines(Network network, Map<Terminal, String> exportedTerminals, Map<String, String> exportedNodes, String cimNamespace, XMLStreamWriter writer) throws XMLStreamException {
        for (HvdcLine line : network.getHvdcLines()) {
            String dcConverterUnit1 = CgmesExportUtil.getUniqueId();
            writeDCConverterUnit(dcConverterUnit1, line.getNameOrId() + "_1", line.getConverterStation1().getTerminal().getVoltageLevel().getNullableSubstation().getId(), cimNamespace, writer);
            String dcNode1 = line.getAliasFromType(Conversion.CGMES_PREFIX_ALIAS_PROPERTIES + "DCNode1").orElseThrow(PowsyblException::new);
            writeDCNode(dcNode1, line.getNameOrId() + "_1", dcConverterUnit1, cimNamespace, writer);
            String dcConverterUnit2 = CgmesExportUtil.getUniqueId();
            writeDCConverterUnit(dcConverterUnit2, line.getNameOrId() + "_1", line.getConverterStation2().getTerminal().getVoltageLevel().getNullableSubstation().getId(), cimNamespace, writer);
            String dcNode2 = line.getAliasFromType(Conversion.CGMES_PREFIX_ALIAS_PROPERTIES + "DCNode2").orElseThrow(PowsyblException::new);
            writeDCNode(dcNode2, line.getNameOrId() + "_2", dcConverterUnit2, cimNamespace, writer);
            String dcTerminal1 = line.getAliasFromType(Conversion.CGMES_PREFIX_ALIAS_PROPERTIES + "DCTerminal1").orElseThrow(PowsyblException::new);
            writeDCTerminal(dcTerminal1, line.getId(), dcNode1, 1, cimNamespace, writer);
            String dcTerminal2 = line.getAliasFromType(Conversion.CGMES_PREFIX_ALIAS_PROPERTIES + "DCTerminal2").orElseThrow(PowsyblException::new);
            writeDCTerminal(dcTerminal2, line.getId(), dcNode2, 2, cimNamespace, writer);
            HvdcConverterStation<?> converter = line.getConverterStation1();
            writeTerminal(converter.getTerminal(), exportedTerminals, CgmesExportUtil.getUniqueId(), converter.getId(), connectivityNodeId(exportedNodes, converter.getTerminal()), 1, cimNamespace, writer);
            String capabilityCurveId1 = writeVsCapabilityCurve(converter, cimNamespace, writer);
            String acdcConverterDcTerminal1 = converter.getAliasFromType(Conversion.CGMES_PREFIX_ALIAS_PROPERTIES + ACDCCONVERTERDCTERMINAL).orElseThrow(PowsyblException::new);
            writeAcdcConverterDCTerminal(acdcConverterDcTerminal1, converter.getId(), dcNode1, 2, cimNamespace, writer);
            converter = line.getConverterStation2();
            writeTerminal(converter.getTerminal(), exportedTerminals, CgmesExportUtil.getUniqueId(), converter.getId(), connectivityNodeId(exportedNodes, converter.getTerminal()), 1, cimNamespace, writer);
            String capabilityCurveId2 = writeVsCapabilityCurve(converter, cimNamespace, writer);
            String acdcConverterDcTerminal2 = converter.getAliasFromType(Conversion.CGMES_PREFIX_ALIAS_PROPERTIES + ACDCCONVERTERDCTERMINAL).orElseThrow(PowsyblException::new);
            writeAcdcConverterDCTerminal(acdcConverterDcTerminal2, converter.getId(), dcNode2, 2, cimNamespace, writer);
            DCLineSegmentEq.write(line.getId(), line.getNameOrId(), line.getR(), cimNamespace, writer);
            writeHvdcConverterStation(line.getConverterStation1(), exportedTerminals, line.getNominalV(), dcConverterUnit1, capabilityCurveId1, cimNamespace, writer);
            writeHvdcConverterStation(line.getConverterStation2(), exportedTerminals, line.getNominalV(), dcConverterUnit2, capabilityCurveId2, cimNamespace, writer);
        }
    }

    private static String writeVsCapabilityCurve(HvdcConverterStation<?> converter, String cimNamespace, XMLStreamWriter writer) throws XMLStreamException {
        if (converter instanceof LccConverterStation) {
            return null;
        }
        VscConverterStation vscConverter = (VscConverterStation) converter;
        if (vscConverter.getReactiveLimits() == null) {
            return null;
        }
        String reactiveLimitsId = CgmesExportUtil.getUniqueId();
        switch (vscConverter.getReactiveLimits().getKind()) {
            case CURVE:
                ReactiveCapabilityCurve curve = vscConverter.getReactiveLimits(ReactiveCapabilityCurve.class);
                for (ReactiveCapabilityCurve.Point point : curve.getPoints()) {
                    CurveDataEq.write(CgmesExportUtil.getUniqueId(), point.getP(), point.getMinQ(), point.getMaxQ(), reactiveLimitsId, cimNamespace, writer);
                }
                String reactiveCapabilityCurveName = "RCC_" + vscConverter.getNameOrId();
                ReactiveCapabilityCurveEq.write(reactiveLimitsId, reactiveCapabilityCurveName, vscConverter, cimNamespace, writer);
                break;

            case MIN_MAX:
                //Do not have to export anything
                reactiveLimitsId = null;
                break;

            default:
                throw new PowsyblException("Unexpected type of ReactiveLimits on the VsConverter " + converter.getNameOrId());
        }
        return reactiveLimitsId;
    }

    private static void writeDCConverterUnit(String id, String dcConverterUnitName, String substationId, String cimNamespace, XMLStreamWriter writer) throws XMLStreamException {
        DCConverterUnitEq.write(id, dcConverterUnitName, substationId, cimNamespace, writer);
    }

    private static void writeHvdcConverterStation(HvdcConverterStation<?> converterStation, Map<Terminal, String> exportedTerminals, double ratedUdc, String dcEquipmentContainerId, String capabilityCurveId, String cimNamespace, XMLStreamWriter writer) throws XMLStreamException {
        String pccTerminal = getConverterStationPccTerminal(converterStation, exportedTerminals);
        HvdcConverterStationEq.write(converterStation.getId(), converterStation.getNameOrId(), converterStation.getHvdcType(), ratedUdc, dcEquipmentContainerId, pccTerminal, capabilityCurveId, cimNamespace, writer);
    }

    private static String getConverterStationPccTerminal(HvdcConverterStation<?> converterStation, Map<Terminal, String> exportedTerminals) {
        if (converterStation.getHvdcType().equals(HvdcConverterStation.HvdcType.VSC)) {
            return exportedTerminalId(exportedTerminals, ((VscConverterStation) converterStation).getRegulatingTerminal());
        }
        return null;
    }

    private static void writeDCNode(String id, String dcNodeName, String dcEquipmentContainerId, String cimNamespace, XMLStreamWriter writer) throws XMLStreamException {
        DCNodeEq.write(id, dcNodeName, dcEquipmentContainerId, cimNamespace, writer);
    }

    private static void writeDCTerminal(String id, String conductingEquipmentId, String dcNodeId, int sequenceNumber, String cimNamespace, XMLStreamWriter writer) throws XMLStreamException {
        DCTerminalEq.write("DCTerminal", id, conductingEquipmentId, dcNodeId, sequenceNumber, cimNamespace, writer);
    }

    private static void writeAcdcConverterDCTerminal(String id, String conductingEquipmentId, String dcNodeId, int sequenceNumber, String cimNamespace, XMLStreamWriter writer) throws XMLStreamException {
        DCTerminalEq.write(ACDCCONVERTERDCTERMINAL, id, conductingEquipmentId, dcNodeId, sequenceNumber, cimNamespace, writer);
    }

    private static void writeControlAreas(Network network, Map<Terminal, String> exportedTerminals, Map<Boundary, String> danglingLineBoundaries, String cimNamespace, XMLStreamWriter writer) throws XMLStreamException {
        CgmesControlAreas cgmesControlAreas = network.getExtension(CgmesControlAreas.class);
        if (cgmesControlAreas != null) {
            for (CgmesControlArea cgmesControlArea : cgmesControlAreas.getCgmesControlAreas()) {
                writeControlArea(cgmesControlArea, exportedTerminals, danglingLineBoundaries, cimNamespace, writer);
            }
        } else {
            String cgmesControlAreaId = CgmesExportUtil.getUniqueId();
            ControlAreaEq.write(cgmesControlAreaId, "Network", "Network--1", cimNamespace, writer);
            for (DanglingLine danglingLine : network.getDanglingLines()) {
                TieFlowEq.write(CgmesExportUtil.getUniqueId(), cgmesControlAreaId, exportedTerminalId(exportedTerminals, danglingLine.getTerminal()), cimNamespace, writer);
            }
        }
    }

    private static void writeControlArea(CgmesControlArea cgmesControlArea, Map<Terminal, String> exportedTerminals, Map<Boundary, String> danglingLineBoundaries, String cimNamespace, XMLStreamWriter writer) throws XMLStreamException {
        ControlAreaEq.write(cgmesControlArea.getId(), cgmesControlArea.getName(), cgmesControlArea.getEnergyIdentificationCodeEIC(), cimNamespace, writer);
        for (Terminal terminal : cgmesControlArea.getTerminals()) {
            TieFlowEq.write(CgmesExportUtil.getUniqueId(), cgmesControlArea.getId(), exportedTerminalId(exportedTerminals, terminal), cimNamespace, writer);
        }
        for (Boundary boundary : cgmesControlArea.getBoundaries()) {
            if (cgmesControlArea.getBoundaries().contains(boundary)) {
                TieFlowEq.write(CgmesExportUtil.getUniqueId(), cgmesControlArea.getId(), danglingLineBoundaries.get(boundary), cimNamespace, writer);
            }
        }
    }

    private static void writeTerminals(Network network, Map<Terminal, String> exportedTerminals, Map<String, String> exportedNodes, String cimNamespace, XMLStreamWriter writer) throws XMLStreamException {
        for (Connectable<?> c : network.getConnectables()) {
            for (Terminal t : c.getTerminals()) {
                writeTerminal(t, c, exportedTerminals, exportedNodes, cimNamespace, writer);
            }
        }

        for (Switch sw : network.getSwitches()) {
            VoltageLevel vl = sw.getVoltageLevel();
            String node1 = exportedNodes.get(getSwitchNode1Id(vl, sw));
            TerminalEq.write(CgmesExportUtil.getUniqueId(), sw.getId(), node1, 1, cimNamespace, writer);
            String node2 = exportedNodes.get(getSwitchNode2Id(vl, sw));
            TerminalEq.write(CgmesExportUtil.getUniqueId(), sw.getId(), node2, 2, cimNamespace, writer);
        }
    }

    private static void writeTerminal(Terminal t, Connectable<?> c, Map<Terminal, String> exportedTerminals, Map<String, String> exportedNodes, String cimNamespace, XMLStreamWriter writer) {
        String terminalId = null;
        int sequenceNumber = 1;
        if (c instanceof DanglingLine) {
            terminalId = c.getAliasFromType(Conversion.CGMES_PREFIX_ALIAS_PROPERTIES + "Terminal_Network").orElseThrow(PowsyblException::new);
        } else {
            sequenceNumber = CgmesExportUtil.getTerminalSide(t, c);
            terminalId = c.getAliasFromType(Conversion.CGMES_PREFIX_ALIAS_PROPERTIES + CgmesNames.TERMINAL + sequenceNumber).orElseThrow(PowsyblException::new);
        }
        writeTerminal(t, exportedTerminals, terminalId, c.getId(), connectivityNodeId(exportedNodes, t), sequenceNumber, cimNamespace, writer);
    }

    private static void writeTerminal(Terminal terminal, Map<Terminal, String> exportedTerminals, String id, String conductingEquipmentId, String connectivityNodeId, int sequenceNumber, String cimNamespace, XMLStreamWriter writer) {
        exportedTerminals.computeIfAbsent(terminal, k -> {
            try {
                TerminalEq.write(id, conductingEquipmentId, connectivityNodeId, sequenceNumber, cimNamespace, writer);
                return id;
            } catch (XMLStreamException e) {
                throw new UncheckedXmlStreamException(e);
            }
        });
    }

    private static String exportedTerminalId(Map<Terminal, String> exportedTerminals, Terminal terminal) {
        if (exportedTerminals.containsKey(terminal)) {
            return exportedTerminals.get(terminal);
        } else {
            throw new PowsyblException("Terminal has not been exported");
        }
    }

    private static String connectivityNodeId(Map<String, String> exportedNodes, Terminal terminal) {
        String key;
        if (terminal.getVoltageLevel().getTopologyKind().equals(TopologyKind.NODE_BREAKER)) {
            key = terminal.getVoltageLevel().getId() + terminal.getNodeBreakerView().getNode();
        } else {
            key = terminal.getBusBreakerView().getBus().getId();
        }
        return exportedNodes.get(key);
    }

    private static class VoltageLevelAdjacency {

        private final List<List<Integer>> voltageLevelNodes;

        VoltageLevelAdjacency(VoltageLevel vl) {
            voltageLevelNodes = new ArrayList<>();

            NodeAdjacency adjacency = new NodeAdjacency(vl);
            Set<Integer> visitedNodes = new HashSet<>();
            adjacency.get().keySet().forEach(node -> {
                if (visitedNodes.contains(node)) {
                    return;
                }
                List<Integer> adjacentNodes = computeAdjacentNodes(node, adjacency, visitedNodes);
                voltageLevelNodes.add(adjacentNodes);
            });
        }

        private List<Integer> computeAdjacentNodes(int nodeId, NodeAdjacency adjacency, Set<Integer> visitedNodes) {

            List<Integer> adjacentNodes = new ArrayList<>();
            adjacentNodes.add(nodeId);
            visitedNodes.add(nodeId);

            int k = 0;
            while (k < adjacentNodes.size()) {
                Integer node = adjacentNodes.get(k);
                if (adjacency.get().containsKey(node)) {
                    adjacency.get().get(node).forEach(adjacent -> {
                        if (visitedNodes.contains(adjacent)) {
                            return;
                        }
                        adjacentNodes.add(adjacent);
                        visitedNodes.add(adjacent);
                    });
                }
                k++;
            }
            return adjacentNodes;
        }

        List<List<Integer>> getNodes() {
            return voltageLevelNodes;
        }
    }

    private static class NodeAdjacency {

        private final Map<Integer, List<Integer>> adjacency;

        NodeAdjacency(VoltageLevel vl) {
            adjacency = new HashMap<>();
            if (vl.getTopologyKind().equals(TopologyKind.NODE_BREAKER)) {
                vl.getNodeBreakerView().getInternalConnections().forEach(this::computeInternalConnectionAdjacency);
            }
        }

        private void computeInternalConnectionAdjacency(VoltageLevel.NodeBreakerView.InternalConnection ic) {
            addAdjacency(ic.getNode1(), ic.getNode2());
        }

        private void addAdjacency(int node1, int node2) {
            adjacency.computeIfAbsent(node1, k -> new ArrayList<>()).add(node2);
            adjacency.computeIfAbsent(node2, k -> new ArrayList<>()).add(node1);
        }

        Map<Integer, List<Integer>> get() {
            return adjacency;
        }
    }

    private EquipmentExport() {
    }
}<|MERGE_RESOLUTION|>--- conflicted
+++ resolved
@@ -430,15 +430,7 @@
             }
             String equivalentInjectionId = danglingLine.getAliasFromType(Conversion.CGMES_PREFIX_ALIAS_PROPERTIES + "EquivalentInjection").orElseThrow(PowsyblException::new);
             EquivalentInjectionEq.write(equivalentInjectionId, danglingLine.getNameOrId() + "_EI", danglingLine.getGeneration() != null, danglingLine.getGeneration() != null, minP, maxP, minQ, maxQ, baseVoltageId, cimNamespace, writer);
-<<<<<<< HEAD
-            String equivalentInjectionTerminalId = danglingLine.getAliasFromType(Conversion.CGMES_PREFIX_ALIAS_PROPERTIES + "EquivalentInjectionTerminal").orElse(null);
-            if (equivalentInjectionTerminalId == null) {
-                equivalentInjectionTerminalId = CgmesExportUtil.getUniqueId();
-                danglingLine.addAlias(equivalentInjectionTerminalId, Conversion.CGMES_PREFIX_ALIAS_PROPERTIES + "EquivalentInjectionTerminal");
-            }
-=======
             String equivalentInjectionTerminalId = danglingLine.getAliasFromType(Conversion.CGMES_PREFIX_ALIAS_PROPERTIES + "EquivalentInjectionTerminal").orElseThrow(PowsyblException::new);
->>>>>>> f2a70b08
             TerminalEq.write(equivalentInjectionTerminalId, equivalentInjectionId, connectivityNodeId, 1, cimNamespace, writer);
 
             // Cast the danglingLine to an AcLineSegment

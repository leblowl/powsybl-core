/**
 * Copyright (c) 2017-2018, RTE (http://www.rte-france.com)
 * This Source Code Form is subject to the terms of the Mozilla Public
 * License, v. 2.0. If a copy of the MPL was not distributed with this
 * file, You can obtain one at http://mozilla.org/MPL/2.0/.
 */

package com.powsybl.cgmes.conversion;

import com.powsybl.cgmes.conversion.elements.*;
import com.powsybl.cgmes.conversion.update.CgmesUpdate;
import com.powsybl.cgmes.model.CgmesModel;
import com.powsybl.cgmes.model.CgmesModelException;
import com.powsybl.iidm.network.Network;
import com.powsybl.iidm.network.NetworkFactory;
import com.powsybl.triplestore.api.PropertyBag;
import com.powsybl.triplestore.api.PropertyBags;
import org.joda.time.DateTime;
import org.joda.time.Duration;
import org.slf4j.Logger;
import org.slf4j.LoggerFactory;

import java.io.IOException;
import java.io.UncheckedIOException;
import java.nio.file.Path;
import java.nio.file.Paths;
import java.util.*;
import java.util.function.Consumer;
import java.util.function.Function;

import static com.powsybl.cgmes.conversion.Conversion.Config.StateProfile.SSH;

/**
 * @author Luma Zamarreño <zamarrenolm at aia.es>
 */
public class Conversion {

    public Conversion(CgmesModel cgmes) {
        this(cgmes, new Config());
    }

    public Conversion(CgmesModel cgmes, Conversion.Config config) {
        this(cgmes, config, Collections.emptyList());
    }

    public Conversion(CgmesModel cgmes, Conversion.Config config, List<CgmesImportPostProcessor> postProcessors) {
        this(cgmes, config, postProcessors, NetworkFactory.findDefault());
    }

    public Conversion(CgmesModel cgmes, Conversion.Config config, List<CgmesImportPostProcessor> postProcessors,
                      NetworkFactory networkFactory) {
        this.cgmes = Objects.requireNonNull(cgmes);
        this.config = Objects.requireNonNull(config);
        this.postProcessors = Objects.requireNonNull(postProcessors);
        this.networkFactory = Objects.requireNonNull(networkFactory);
    }

    public void report(Consumer<String> out) {
        new ReportTapChangers(cgmes, out).report();
    }

    public Network convert() {

        if (LOG.isDebugEnabled() && cgmes.baseVoltages() != null) {
            LOG.debug(cgmes.baseVoltages().tabulate());
        }
        // Check that at least we have an EquipmentCore profile
        if (!cgmes.hasEquipmentCore()) {
            throw new CgmesModelException("Data source does not contain EquipmentCore data");
        }
        Network network = createNetwork();
        Context context = createContext(network);
        assignNetworkProperties(context);

        Function<PropertyBag, AbstractObjectConversion> convf;

        cgmes.terminals().forEach(p -> context.terminalMapping().buildTopologicalNodesMapping(p));
        cgmes.regulatingControls().forEach(p -> context.regulatingControlMapping().cacheRegulatingControls(p));

        convert(cgmes.substations(), s -> new SubstationConversion(s, context));
        convert(cgmes.voltageLevels(), vl -> new VoltageLevelConversion(vl, context));
        PropertyBags nodes = context.nodeBreaker()
                ? cgmes.connectivityNodes()
                : cgmes.topologicalNodes();
        String nodeTypeName = context.nodeBreaker()
                ? "ConnectivityNode"
                : "TopologicalNode";
        convert(nodes, n -> new NodeConversion(nodeTypeName, n, context));
        if (!context.config().createBusbarSectionForEveryConnectivityNode()) {
            convert(cgmes.busBarSections(), bbs -> new BusbarSectionConversion(bbs, context));
        }

        convert(cgmes.energyConsumers(), ec -> new EnergyConsumerConversion(ec, context));
        convert(cgmes.energySources(), es -> new EnergySourceConversion(es, context));
        convf = eqi -> new EquivalentInjectionConversion(eqi, context);
        convert(cgmes.equivalentInjections(), convf);
        convf = eni -> new ExternalNetworkInjectionConversion(eni, context);
        convert(cgmes.externalNetworkInjections(), convf);
        convert(cgmes.shuntCompensators(), sh -> new ShuntConversion(sh, context));
        convert(cgmes.equivalentShunts(), es -> new EquivalentShuntConversion(es, context));
        convf = svc -> new StaticVarCompensatorConversion(svc, context);
        convert(cgmes.staticVarCompensators(), convf);
        convf = asm -> new AsynchronousMachineConversion(asm, context);
        convert(cgmes.asynchronousMachines(), convf);
        convert(cgmes.synchronousMachines(), sm -> new SynchronousMachineConversion(sm, context));

        convert(cgmes.switches(), sw -> new SwitchConversion(sw, context));
        convertACLineSegmentsToLines(context);
        convert(cgmes.equivalentBranches(), eqb -> new EquivalentBranchConversion(eqb, context));
        convert(cgmes.seriesCompensators(), sc -> new SeriesCompensatorConversion(sc, context));
        convertTransformers(context);

        convert(cgmes.ratioTapChangers(), rtc -> new RatioTapChangerConversion(rtc, context));
        convert(cgmes.phaseTapChangers(), ptc -> new PhaseTapChangerConversion(ptc, context));

        // DC Converters must be converted first
        convert(cgmes.acDcConverters(), c -> new AcDcConverterConversion(c, context));
        convert(cgmes.dcLineSegments(), l -> new DcLineSegmentConversion(l, context));

        convert(cgmes.operationalLimits(), l -> new OperationalLimitConversion(l, context));
        context.currentLimitsMapping().addAll();

        // set all regulating controls
        context.regulatingControlMapping().setAllRegulatingControls(network);

        if (config.convertSvInjections()) {
            convert(cgmes.svInjections(), si -> new SvInjectionConversion(si, context));
        }

        clearUnattachedHvdcConverterStations(network, context); // in case of faulty CGMES files, remove HVDC Converter Stations without HVDC lines
        voltageAngles(nodes, context);
        if (context.config().debugTopology()) {
            debugTopology(context);
        }

        // apply post-processors
        for (CgmesImportPostProcessor postProcessor : postProcessors) {
            // FIXME generic cgmes models may not have an underlying triplestore
            postProcessor.process(network, cgmes.tripleStore());
<<<<<<< HEAD
        }
=======
        }

        if (config.storeCgmesModelAsNetworkExtension()) {
            // Store a reference to the original CGMES model inside the IIDM network
            // CgmesUpdate will add a listener to Network changes
            CgmesUpdate cgmesUpdater = new CgmesUpdate(network);
            network.addExtension(CgmesModelExtension.class, new CgmesModelExtension(cgmes, cgmesUpdater));
        }
        if (config.storeCgmesConversionContextAsNetworkExtension()) {
            // Store the terminal mapping in an extension for external validation
            network.addExtension(CgmesConversionContextExtension.class, new CgmesConversionContextExtension(context));
        }

>>>>>>> d5ea1c23
        return network;
    }

    private void convert(
            PropertyBags elements,
            Function<PropertyBag, AbstractObjectConversion> f) {
        String conversion = null;

        for (PropertyBag element : elements) {
            if (LOG.isDebugEnabled()) {
                LOG.debug(element.tabulateLocals());
            }
            AbstractObjectConversion c = f.apply(element);
            if (conversion == null) {
                conversion = c.getClass().getName();
                conversion = conversion.substring(conversion.lastIndexOf('.') + 1);
                conversion = conversion.replace("Conversion", "");
            }
            if (c.insideBoundary()) {
                c.convertInsideBoundary();
            } else if (c.valid()) {
                c.convert();
            }
        }
    }

    private Network createNetwork() {
        String networkId = cgmes.modelId();
        String sourceFormat = "CGMES";
        Network network = networkFactory.createNetwork(networkId, sourceFormat);
        return network;
    }

    private Context createContext(Network network) {
        Context context = new Context(cgmes, config, network);
        context.substationIdMapping().build();
        context.dc().initialize();
        context.loadRatioTapChangerTables();
        context.loadReactiveCapabilityCurveData();
        return context;
    }

    private void assignNetworkProperties(Context context) {
        context.network().setProperty(NETWORK_PS_CGMES_MODEL_DETAIL,
                context.nodeBreaker()
                        ? NETWORK_PS_CGMES_MODEL_DETAIL_NODE_BREAKER
                        : NETWORK_PS_CGMES_MODEL_DETAIL_BUS_BRANCH);
        DateTime modelScenarioTime = cgmes.scenarioTime();
        DateTime modelCreated = cgmes.created();
        long forecastDistance = new Duration(modelCreated, modelScenarioTime).getStandardMinutes();
        context.network().setForecastDistance(forecastDistance >= 0 ? (int) forecastDistance : 0);
        context.network().setCaseDate(modelScenarioTime);
        LOG.info("cgmes scenarioTime       : {}", modelScenarioTime);
        LOG.info("cgmes modelCreated       : {}", modelCreated);
        LOG.info("network caseDate         : {}", context.network().getCaseDate());
        LOG.info("network forecastDistance : {}", context.network().getForecastDistance());
    }

    private void convertACLineSegmentsToLines(Context context) {
        PropertyBags lines = cgmes.acLineSegments();

        // Context stores some statistics about line conversion
        context.startLinesConversion();

        // We will delay the conversion of some lines that have an end point on boundary
        // They have to be processed after all lines have been reviewed
        // (in fact we should review after all potential elements that could be present
        // in the model boundary have been put there, not only lines)
        Set<String> delayedBoundaryNodes = new HashSet<>();

        Iterator<PropertyBag> k = lines.stream().iterator();
        while (k.hasNext()) {
            PropertyBag line = k.next();
            if (LOG.isDebugEnabled()) {
                LOG.debug(line.tabulateLocals("ACLineSegment"));
            }
            ACLineSegmentConversion c = new ACLineSegmentConversion(line, context);
            context.anotherLineConversion(c);
            if (c.valid()) {
                String node = c.boundaryNode();
                if (node != null) {
                    context.boundary().addLineAtNode(line, node);
                    delayedBoundaryNodes.add(node);
                } else {
                    c.convert();
                }
            }
        }
        delayedBoundaryNodes.forEach(node -> {
            // At least each delayed boundary node should have one line
            PropertyBag line = context.boundary().linesAtNode(node).get(0);
            if (LOG.isDebugEnabled()) {
                LOG.debug(line.tabulateLocals("Line"));
            }
            ACLineSegmentConversion c = new ACLineSegmentConversion(line, context);
            c.convert();
        });
        context.endLinesConversion();
    }

    private void convertTransformers(Context context) {
        Map<String, PropertyBag> powerTransformerRatioTapChanger = new HashMap<>();
        Map<String, PropertyBag> powerTransformerPhaseTapChanger = new HashMap<>();
        cgmes.ratioTapChangers().forEach(ratio -> {
            String id = ratio.getId("RatioTapChanger");
            powerTransformerRatioTapChanger.put(id, ratio);
        });
        cgmes.phaseTapChangers().forEach(phase -> {
            String id = phase.getId("PhaseTapChanger");
            powerTransformerPhaseTapChanger.put(id, phase);
        });

        cgmes.groupedTransformerEnds().entrySet()
                .forEach(tends -> {
                    String t = tends.getKey();
                    PropertyBags ends = tends.getValue();
                    if (LOG.isDebugEnabled()) {
                        LOG.debug("Transformer {}, {}-winding", t, ends.size());
                        ends.forEach(e -> LOG.debug(e.tabulateLocals("TransformerEnd")));
                    }
                    AbstractConductingEquipmentConversion c = null;
                    if (ends.size() == 2) {
                        c = new TwoWindingsTransformerConversion(ends, powerTransformerRatioTapChanger, powerTransformerPhaseTapChanger, context);
                    } else if (ends.size() == 3) {
                        c = new ThreeWindingsTransformerConversion(ends, powerTransformerRatioTapChanger, context);
                    } else {
                        String what = String.format("PowerTransformer %s", t);
                        String reason = String.format("Has %d ends. Only 2 or 3 ends are supported",
                                ends.size());
                        context.invalid(what, reason);
                    }
                    if (c != null && c.valid()) {
                        c.convert();
                    }
                });
    }

    private void voltageAngles(PropertyBags nodes, Context context) {
        if (context.nodeBreaker()) {
            // TODO(Luma): we create again one conversion object for every node
            // In node-breaker conversion,
            // set (voltage, angle) values after all nodes have been created and connected
            for (PropertyBag n : nodes) {
                NodeConversion nc = new NodeConversion("ConnectivityNode", n, context);
                if (!nc.insideBoundary()) {
                    nc.setVoltageAngleNodeBreaker();
                }
            }
        }
    }

    private void clearUnattachedHvdcConverterStations(Network network, Context context) {
        network.getHvdcConverterStationStream().filter(converter -> converter.getHvdcLine() == null).forEach(converter -> {
            context.ignored(String.format("HVDC Converter Station %s", converter.getId()), "No correct linked HVDC line found.");
            converter.remove();
        });
    }

    private void debugTopology(Context context) {
        context.network().getVoltageLevels().forEach(vl -> {
            String name = vl.getSubstation().getName() + "-" + vl.getName();
            name = name.replace('/', '-');
            Path file = Paths.get(System.getProperty("java.io.tmpdir"), "temp-cgmes-" + name + ".dot");
            try {
                vl.exportTopology(file);
            } catch (IOException e) {
                throw new UncheckedIOException(e);
            }
        });
    }

    public static class Config {

        public enum StateProfile {
            SSH,
            SV
        }

        public List<String> substationIdsExcludedFromMapping() {
            return Collections.emptyList();
        }

        public boolean debugTopology() {
            return false;
        }

        public boolean allowUnsupportedTapChangers() {
            return allowUnsupportedTapChangers;
        }

        public Config setAllowUnsupportedTapChangers(boolean allowUnsupportedTapChangers) {
            this.allowUnsupportedTapChangers = allowUnsupportedTapChangers;
            return this;
        }

        public boolean useNodeBreaker() {
            return true;
        }

        public double lowImpedanceLineR() {
            return lowImpedanceLineR;
        }

        public double lowImpedanceLineX() {
            return lowImpedanceLineX;
        }

        public boolean convertBoundary() {
            return convertBoundary;
        }

        public Config setConvertBoundary(boolean convertBoundary) {
            this.convertBoundary = convertBoundary;
            return this;
        }

        public boolean mergeLinesUsingQuadripole() {
            return true;
        }

        public boolean changeSignForShuntReactivePowerFlowInitialState() {
            return changeSignForShuntReactivePowerFlowInitialState;
        }

        public Config setChangeSignForShuntReactivePowerFlowInitialState(boolean b) {
            changeSignForShuntReactivePowerFlowInitialState = b;
            return this;
        }

        public boolean computeFlowsAtBoundaryDanglingLines() {
            return true;
        }

        public boolean createBusbarSectionForEveryConnectivityNode() {
            return createBusbarSectionForEveryConnectivityNode;
        }

        public Config setCreateBusbarSectionForEveryConnectivityNode(boolean b) {
            createBusbarSectionForEveryConnectivityNode = b;
            return this;
        }

        public boolean convertSvInjections() {
            return convertSvInjections;
        }

        public Config setConvertSvInjections(boolean convertSvInjections) {
            this.convertSvInjections = convertSvInjections;
            return this;
        }

        public StateProfile getProfileUsedForInitialStateValues() {
            return profileUsedForInitialStateValues;
        }

        public Config setProfileUsedForInitialStateValues(String profileUsedForInitialFlowsValues) {
            switch (Objects.requireNonNull(profileUsedForInitialFlowsValues)) {
                case "SSH":
                case "SV":
                    this.profileUsedForInitialStateValues = StateProfile.valueOf(profileUsedForInitialFlowsValues);
                    break;
                default:
                    throw new CgmesModelException("Unexpected profile used for state hypothesis: " + profileUsedForInitialFlowsValues);
            }
            return this;
        }

        public boolean storeCgmesModelAsNetworkExtension() {
            return storeCgmesModelAsNetworkExtension;
        }

        public Config setStoreCgmesModelAsNetworkExtension(boolean storeCgmesModelAsNetworkExtension) {
            this.storeCgmesModelAsNetworkExtension = storeCgmesModelAsNetworkExtension;
            return this;
        }

        public boolean storeCgmesConversionContextAsNetworkExtension() {
            return storeCgmesConversionContextAsNetworkExtension;
        }

        public Config setStoreCgmesConversionContextAsNetworkExtension(boolean storeCgmesTerminalMappingAsNetworkExtension) {
            this.storeCgmesConversionContextAsNetworkExtension = storeCgmesTerminalMappingAsNetworkExtension;
            return this;
        }

        private boolean allowUnsupportedTapChangers = true;
        private boolean convertBoundary = false;
        private boolean changeSignForShuntReactivePowerFlowInitialState = false;
        private double lowImpedanceLineR = 7.0E-5;
        private double lowImpedanceLineX = 7.0E-5;

        private boolean createBusbarSectionForEveryConnectivityNode = false;
        private boolean convertSvInjections = true;
        private StateProfile profileUsedForInitialStateValues = SSH;
        private boolean storeCgmesModelAsNetworkExtension = true;
        private boolean storeCgmesConversionContextAsNetworkExtension = false;

    }

    private final CgmesModel cgmes;
    private final Config config;
    private final List<CgmesImportPostProcessor> postProcessors;
    private final NetworkFactory networkFactory;

    private static final Logger LOG = LoggerFactory.getLogger(Conversion.class);

    public static final String NETWORK_PS_CGMES_MODEL_DETAIL = "CGMESModelDetail";
    public static final String NETWORK_PS_CGMES_MODEL_DETAIL_BUS_BRANCH = "bus-branch";
    public static final String NETWORK_PS_CGMES_MODEL_DETAIL_NODE_BREAKER = "node-breaker";
}<|MERGE_RESOLUTION|>--- conflicted
+++ resolved
@@ -137,9 +137,6 @@
         for (CgmesImportPostProcessor postProcessor : postProcessors) {
             // FIXME generic cgmes models may not have an underlying triplestore
             postProcessor.process(network, cgmes.tripleStore());
-<<<<<<< HEAD
-        }
-=======
         }
 
         if (config.storeCgmesModelAsNetworkExtension()) {
@@ -152,8 +149,6 @@
             // Store the terminal mapping in an extension for external validation
             network.addExtension(CgmesConversionContextExtension.class, new CgmesConversionContextExtension(context));
         }
-
->>>>>>> d5ea1c23
         return network;
     }
 

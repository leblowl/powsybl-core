--- conflicted
+++ resolved
@@ -86,19 +86,11 @@
             // If we only have baseChanges we assume they are already ordered
             return Collections.unmodifiableList(baseChanges);
         } else {
-<<<<<<< HEAD
-            List<IidmChange> cs = new ArrayList<>(baseChanges.size() + changesByVariant.size());
-            cs.addAll(baseChanges);
-            cs.addAll(changesByVariant.get(variantId));
-            cs.sort(Comparator.comparing(IidmChange::getIndex));
-            return Collections.unmodifiableList(cs);
-=======
             SortedSet<IidmChange> ss = Collections.synchronizedSortedSet(new TreeSet<>(
                 Comparator.comparing(IidmChange::getIndex)));
             ss.addAll(baseChanges);
             ss.addAll(changesByVariant.get(variantId));
             return new ArrayList<>(Collections.unmodifiableCollection(ss));
->>>>>>> 6a9bd09d
         }
     }
 

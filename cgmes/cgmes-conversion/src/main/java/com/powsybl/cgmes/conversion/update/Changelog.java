/**
 * Copyright (c) 2019, RTE (http://www.rte-france.com)
 * This Source Code Form is subject to the terms of the Mozilla Public
 * License, v. 2.0. If a copy of the MPL was not distributed with this
 * file, You can obtain one at http://mozilla.org/MPL/2.0/.
 */
package com.powsybl.cgmes.conversion.update;

import java.util.ArrayList;
import java.util.Arrays;
import java.util.Collections;
import java.util.Comparator;
import java.util.HashMap;
import java.util.HashSet;
import java.util.List;
import java.util.Map;
import java.util.Objects;
import java.util.Set;
import java.util.SortedSet;
import java.util.TreeSet;
import java.util.stream.Collectors;
import java.util.stream.Stream;

import com.powsybl.cgmes.model.CgmesNames;
import com.powsybl.iidm.network.Identifiable;
import com.powsybl.iidm.network.Network;
import com.powsybl.iidm.network.NetworkListener;

/**
 * @author Elena Kaltakova <kaltakovae at aia.es>
 * @author Luma Zamarreño <zamarrenolm at aia.es>
 */
public class Changelog implements NetworkListener {

    /**
     * Register Network changes
     *
     * @param network the IIDM Network
     */
    public Changelog(Network network) {
        Objects.requireNonNull(network);
        network.addListener(this);
        this.baseChanges = new ArrayList<>();
        this.changesByVariant = new HashMap<>();
    }

    @Override
    public void onCreation(Identifiable identifiable) {
        baseChanges.add(new IidmChangeCreation(identifiable));
    }

    @Override
    public void onRemoval(Identifiable identifiable) {
        baseChanges.add(new IidmChangeRemoval(identifiable));
    }

    @Override
    public void onUpdate(Identifiable identifiable, String attribute, Object oldValue, Object newValue) {
        if (!ignoredAttribute(identifiable, attribute)) {
            baseChanges.add(new IidmChangeUpdate(identifiable, attribute, oldValue, newValue));
        }
    }

    @Override
    public void onUpdate(Identifiable identifiable, String attribute, String variantId, Object oldValue,
        Object newValue) {
        // Create a new list of changes if no changelog is found for the variant
        // or if the previous changelog was null
        if (!ignoredAttribute(identifiable, attribute)) {
            changesByVariant.computeIfAbsent(variantId, k -> new ArrayList<>())
                .add(new IidmChangeUpdate(identifiable, attribute, oldValue, newValue));
        }
    }

    private boolean ignoredAttribute(Identifiable identifiable, String attribute) {
        String name = identifiable.getClass().getSimpleName();
        if (IGNORED_ATTRIBUTES.contains(attribute)) {
            return true;
        }
        return IGNORED_ATTRIBUTES_PER_CLASS.containsKey(name)
            && (IGNORED_ATTRIBUTES_PER_CLASS.get(name).contains(attribute));
    }

    @Override
    public void onVariantCreated(String sourceVariantId, String targetVariantId) {
        // Will overwrite any previous changelog saved for target variant
        List<IidmChange> sourceChanges = changesByVariant.get(sourceVariantId);
        if (sourceChanges != null) {
            changesByVariant.put(targetVariantId, new ArrayList<>(sourceChanges));
        } else {
            // Source changelog is empty
            // Remove any previous changelog existing for target variant
            changesByVariant.remove(targetVariantId);
            // Specific changelog for target will be created with first change received
        }
    }

    public List<IidmChange> getChangesForVariant(String variantId) {
        if (!changesByVariant.containsKey(variantId)) {
            // If we only have baseChanges we assume they are already ordered
            return Collections.unmodifiableList(baseChanges);
        } else {
            SortedSet<IidmChange> ss = Collections.synchronizedSortedSet(new TreeSet<>(
                Comparator.comparing(IidmChange::getIndex)));
            ss.addAll(baseChanges);
            ss.addAll(changesByVariant.get(variantId));
            return new ArrayList<>(Collections.unmodifiableCollection(ss));
        }
    }

    private final List<IidmChange> baseChanges;
    private final Map<String, List<IidmChange>> changesByVariant;

    private static final String CONNECTED_COMPONENT_NUMBER = "connectedComponentNumber";
    private static final String SYNCHRONOUS_COMPONENT_NUMBER = "synchronousComponentNumber";
    private static final Set<String> IGNORED_ATTRIBUTES = new HashSet<>(Arrays.asList(
<<<<<<< HEAD
        CONNECTED_COMPONENT_NUMBER));
    private static final Map<String, Set<String>> IGNORED_ATTRIBUTES_PER_CLASS = new HashMap<>();

    static {
        Set<String> load = Stream.of(CgmesNames.VOLTAGE, CgmesNames.ANGLE, CgmesNames.P, CgmesNames.Q)
            .collect(Collectors.toCollection(HashSet::new));
        IGNORED_ATTRIBUTES_PER_CLASS.put("LoadImpl", load);

        Set<String> line = Stream
            .of(CgmesNames.VOLTAGE, CgmesNames.ANGLE, CgmesNames.P1, CgmesNames.Q1, CgmesNames.P2, CgmesNames.Q2)
            .collect(Collectors.toCollection(HashSet::new));
        IGNORED_ATTRIBUTES_PER_CLASS.put("LineImpl", line);

        Set<String> generator = Stream.of(CgmesNames.VOLTAGE, CgmesNames.ANGLE, CgmesNames.P, CgmesNames.Q)
            .collect(Collectors.toCollection(HashSet::new));
        IGNORED_ATTRIBUTES_PER_CLASS.put("GeneratorImpl", generator);

        Set<String> shuntCompensator = Stream.of(CgmesNames.VOLTAGE, CgmesNames.ANGLE, CgmesNames.Q)
            .collect(Collectors.toCollection(HashSet::new));
        IGNORED_ATTRIBUTES_PER_CLASS.put("ShuntCompensatorImpl", shuntCompensator);

        Set<String> twoWindingsTransformer = Stream
            .of(CgmesNames.VOLTAGE, CgmesNames.ANGLE, CgmesNames.P1, CgmesNames.Q1, CgmesNames.P2, CgmesNames.Q2)
            .collect(Collectors.toCollection(HashSet::new));
        IGNORED_ATTRIBUTES_PER_CLASS.put("TwoWindingsTransformerImpl", twoWindingsTransformer);

    }
=======
        CONNECTED_COMPONENT_NUMBER,
        SYNCHRONOUS_COMPONENT_NUMBER));
>>>>>>> 9554a230

}<|MERGE_RESOLUTION|>--- conflicted
+++ resolved
@@ -114,8 +114,8 @@
     private static final String CONNECTED_COMPONENT_NUMBER = "connectedComponentNumber";
     private static final String SYNCHRONOUS_COMPONENT_NUMBER = "synchronousComponentNumber";
     private static final Set<String> IGNORED_ATTRIBUTES = new HashSet<>(Arrays.asList(
-<<<<<<< HEAD
-        CONNECTED_COMPONENT_NUMBER));
+        CONNECTED_COMPONENT_NUMBER,
+        SYNCHRONOUS_COMPONENT_NUMBER));
     private static final Map<String, Set<String>> IGNORED_ATTRIBUTES_PER_CLASS = new HashMap<>();
 
     static {
@@ -140,11 +140,6 @@
             .of(CgmesNames.VOLTAGE, CgmesNames.ANGLE, CgmesNames.P1, CgmesNames.Q1, CgmesNames.P2, CgmesNames.Q2)
             .collect(Collectors.toCollection(HashSet::new));
         IGNORED_ATTRIBUTES_PER_CLASS.put("TwoWindingsTransformerImpl", twoWindingsTransformer);
-
     }
-=======
-        CONNECTED_COMPONENT_NUMBER,
-        SYNCHRONOUS_COMPONENT_NUMBER));
->>>>>>> 9554a230
 
 }
--- conflicted
+++ resolved
@@ -35,13 +35,8 @@
     public static final String SUBSTATION = "Substation";
     public static final String VOLTAGE_LEVEL = "VoltageLevel";
     public static final String TERMINAL = "Terminal";
-<<<<<<< HEAD
-=======
-    public static final String AC_LINE_SEGMENT = "ACLineSegment";
-    public static final String SERIES_COMPENSATOR = "SeriesCompensator";
     public static final String TOPOLOGICAL_NODE = "TopologicalNode";
     public static final String CONDUCTING_EQUIPMENT = "ConductingEquipment";
->>>>>>> 636e1bdd
 
     public static final String TRANSFORMER_WINDING_RATED_U = "transformerWindingRatedU";
     public static final String TRANSFORMER_END = "TransformerEnd";

--- conflicted
+++ resolved
@@ -427,7 +427,6 @@
         return findImporter(dataSource, LOADER.get(), computationManager, CONFIG.get());
     }
 
-<<<<<<< HEAD
     public static Importer findImporter(ReadOnlyDataStore dataStore, String fileName, ImportersLoader loader, ComputationManager computationManager, ImportConfig config) {
         for (Importer importer : Importers.list(loader, computationManager, config)) {
             if (importer.exists(dataStore, fileName)) {
@@ -437,8 +436,7 @@
         return null;
     }
 
-=======
-    /**
+     /**
      * Loads a network from the specified file, trying to guess its format.
      *
      * @param file               The file to be loaded.
@@ -448,7 +446,6 @@
      * @param loader             Provides the list of available importers and post-processors
      * @return                   The loaded network
      */
->>>>>>> 268931b1
     public static Network loadNetwork(Path file, ComputationManager computationManager, ImportConfig config, Properties parameters, ImportersLoader loader) {
         ReadOnlyDataStore dataStore;
 

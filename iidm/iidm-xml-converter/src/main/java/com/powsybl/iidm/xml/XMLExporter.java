--- conflicted
+++ resolved
@@ -108,20 +108,6 @@
             throw new IllegalArgumentException("network is null");
         }
 
-<<<<<<< HEAD
-        ExportOptions options = new ExportOptions();
-        if (parameters != null) {
-            options.setIndent(Boolean.parseBoolean(parameters.getProperty(INDENT_PROPERTY, Boolean.TRUE.toString())))
-                .setWithBranchSV(Boolean.parseBoolean(parameters.getProperty(WITH_BRANCH_STATE_VARIABLES_PROPERTY, Boolean.TRUE.toString())))
-                .setOnlyMainCc(Boolean.parseBoolean(parameters.getProperty(ONLY_MAIN_CC_PROPERTIES, Boolean.FALSE.toString())))
-                .setAnonymized(Boolean.parseBoolean(parameters.getProperty(ANONYMISED_PROPERTIES, Boolean.FALSE.toString())))
-                .setSkipExtensions(Boolean.parseBoolean(parameters.getProperty(SKIP_EXTENSIONS_PROPERTIES, Boolean.FALSE.toString())))
-                .setTopologyLevel(TopologyLevel.valueOf(parameters.getProperty(TOPOLOGY_LEVEL_PROPERTY, TopologyLevel.NODE_BREAKER.name())))
-                .setThrowExceptionIfExtensionNotFound(Boolean.parseBoolean(parameters.getProperty(THROW_EXCEPTION_IF_EXTENSION_NOT_FOUND, Boolean.TRUE.toString())))
-                .setSeparateBaseAndExtensions(Boolean.parseBoolean(parameters.getProperty(SEPARATE_BASE_EXTENSIONS_PROPERTY, Boolean.FALSE.toString())));
-
-        }
-=======
         ExportOptions options = new ExportOptions()
                 .setIndent(ConversionParameters.readBooleanParameter(getFormat(), parameters, INDENT_PARAMETER, defaultValueConfig))
                 .setWithBranchSV(ConversionParameters.readBooleanParameter(getFormat(), parameters, WITH_BRANCH_STATE_VARIABLES_PARAMETER, defaultValueConfig))
@@ -129,8 +115,8 @@
                 .setAnonymized(ConversionParameters.readBooleanParameter(getFormat(), parameters, ANONYMISED_PARAMETER, defaultValueConfig))
                 .setSkipExtensions(ConversionParameters.readBooleanParameter(getFormat(), parameters, SKIP_EXTENSIONS_PARAMETER, defaultValueConfig))
                 .setTopologyLevel(TopologyLevel.valueOf(ConversionParameters.readStringParameter(getFormat(), parameters, TOPOLOGY_LEVEL_PARAMETER, defaultValueConfig)))
-                .setThrowExceptionIfExtensionNotFound(ConversionParameters.readBooleanParameter(getFormat(), parameters, THROW_EXCEPTION_IF_EXTENSION_NOT_FOUND_PARAMETER, defaultValueConfig));
->>>>>>> e71f7662
+                .setThrowExceptionIfExtensionNotFound(ConversionParameters.readBooleanParameter(getFormat(), parameters, THROW_EXCEPTION_IF_EXTENSION_NOT_FOUND_PARAMETER, defaultValueConfig))
+                .setSeparateBaseAndExtensions(Boolean.parseBoolean(parameters.getProperty(SEPARATE_BASE_EXTENSIONS_PROPERTY, Boolean.FALSE.toString())));
 
         try {
             long startTime = System.currentTimeMillis();

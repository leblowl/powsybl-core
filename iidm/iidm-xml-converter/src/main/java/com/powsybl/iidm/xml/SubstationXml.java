--- conflicted
+++ resolved
@@ -35,7 +35,6 @@
         return true;
     }
 
-<<<<<<< HEAD
     boolean hasControlValues(Substation s, NetworkXmlWriterContext context) {
         Iterable<TwoWindingsTransformer> twts = s.getTwoWindingsTransformers();
         for (TwoWindingsTransformer twt : twts) {
@@ -74,16 +73,6 @@
             if (VoltageLevelXml.INSTANCE.hasStateValues(vl, context)) {
                 return true;
             }
-=======
-    @Override
-    protected void writeRootElementAttributes(Substation s, Network n, NetworkXmlWriterContext context) throws XMLStreamException {
-        Optional<Country> country = s.getCountry();
-        if (country.isPresent()) {
-            context.getWriter().writeAttribute(COUNTRY, context.getAnonymizer().anonymizeCountry(country.get()).toString());
-        }
-        if (s.getTso() != null) {
-            context.getWriter().writeAttribute("tso", context.getAnonymizer().anonymizeString(s.getTso()));
->>>>>>> b2644e8c
         }
         return false;
     }
@@ -110,7 +99,10 @@
     @Override
     protected void writeRootElementAttributes(Substation s, Network n, NetworkXmlWriterContext context) throws XMLStreamException {
         if (!context.getOptions().isIncrementalConversion()) {
-            context.getWriter().writeAttribute("country", context.getAnonymizer().anonymizeCountry(s.getCountry()).toString());
+            Optional<Country> country = s.getCountry();
+            if (country.isPresent()) {
+                context.getWriter().writeAttribute(COUNTRY, context.getAnonymizer().anonymizeCountry(country.get()).toString());
+            }
             if (s.getTso() != null) {
                 context.getWriter().writeAttribute("tso", context.getAnonymizer().anonymizeString(s.getTso()));
             }

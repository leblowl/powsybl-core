--- conflicted
+++ resolved
@@ -5,6 +5,27 @@
  * file, You can obtain one at http://mozilla.org/MPL/2.0/.
  */
 package com.powsybl.iidm.xml;
+
+import static com.powsybl.iidm.xml.IidmXmlConstants.CURRENT_IIDM_XML_VERSION;
+
+import java.io.IOException;
+import java.io.InputStream;
+import java.io.OutputStream;
+import java.io.UncheckedIOException;
+import java.util.HashSet;
+import java.util.List;
+import java.util.Objects;
+import java.util.Optional;
+import java.util.Properties;
+import java.util.stream.Stream;
+
+import javax.xml.stream.XMLInputFactory;
+import javax.xml.stream.XMLStreamException;
+import javax.xml.stream.XMLStreamReader;
+import javax.xml.stream.events.XMLEvent;
+
+import org.slf4j.Logger;
+import org.slf4j.LoggerFactory;
 
 import com.google.auto.service.AutoService;
 import com.google.common.base.Joiner;
@@ -27,21 +48,6 @@
 import com.powsybl.iidm.parameters.Parameter;
 import com.powsybl.iidm.parameters.ParameterDefaultValueConfig;
 import com.powsybl.iidm.parameters.ParameterType;
-import org.slf4j.Logger;
-import org.slf4j.LoggerFactory;
-
-import javax.xml.stream.XMLInputFactory;
-import javax.xml.stream.XMLStreamException;
-import javax.xml.stream.XMLStreamReader;
-import javax.xml.stream.events.XMLEvent;
-import java.io.IOException;
-import java.io.InputStream;
-import java.io.OutputStream;
-import java.io.UncheckedIOException;
-import java.util.*;
-import java.util.stream.Stream;
-
-import static com.powsybl.iidm.xml.IidmXmlConstants.CURRENT_IIDM_XML_VERSION;
 
 /**
  * @author Geoffroy Jamgotchian <geoffroy.jamgotchian at rte-france.com>
@@ -190,7 +196,6 @@
         return network;
     }
 
-<<<<<<< HEAD
     @Override
     public boolean exists(ReadOnlyDataStore dataStore, String fileName) {
         XmlDataFormat df = new XmlDataFormat();
@@ -207,11 +212,7 @@
         Objects.requireNonNull(dataStore);
         Network network = null;
 
-        ImportOptions options = new ImportOptions()
-                .setThrowExceptionIfExtensionNotFound(ConversionParameters.readBooleanParameter(getFormat(), parameters, THROW_EXCEPTION_IF_EXTENSION_NOT_FOUND_PARAMETER, defaultValueConfig))
-                .setMode(IidmImportExportMode.valueOf(ConversionParameters.readStringParameter(getFormat(), parameters, IMPORT_MODE_PARAMETER, defaultValueConfig)))
-                .setExtensions(ConversionParameters.readStringListParameter(getFormat(), parameters, EXTENSIONS_LIST_PARAMETER, defaultValueConfig) != null ? new HashSet<>(ConversionParameters.readStringListParameter(getFormat(), parameters, EXTENSIONS_LIST_PARAMETER, defaultValueConfig)) : null);
-
+        ImportOptions options = createImportOptions(parameters);
         XmlDataFormat df = new XmlDataFormat();
         long startTime = System.currentTimeMillis();
         try {
@@ -234,11 +235,11 @@
     @Override
     public Network importDataStore(ReadOnlyDataStore dataStore, String fileName, Properties parameters) {
         return importDataStore(dataStore, fileName,  NetworkFactory.findDefault(), parameters);
-=======
+    }
+
     private ImportOptions createImportOptions(Properties parameters) {
         return new ImportOptions()
                 .setThrowExceptionIfExtensionNotFound(ConversionParameters.readBooleanParameter(getFormat(), parameters, THROW_EXCEPTION_IF_EXTENSION_NOT_FOUND_PARAMETER, defaultValueConfig))
                 .setExtensions(ConversionParameters.readStringListParameter(getFormat(), parameters, EXTENSIONS_LIST_PARAMETER, defaultValueConfig) != null ? new HashSet<>(ConversionParameters.readStringListParameter(getFormat(), parameters, EXTENSIONS_LIST_PARAMETER, defaultValueConfig)) : null);
->>>>>>> e0b4e933
     }
 }

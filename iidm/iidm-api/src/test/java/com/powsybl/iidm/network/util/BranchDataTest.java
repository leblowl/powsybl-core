--- conflicted
+++ resolved
@@ -41,11 +41,6 @@
 
         Line line = branchTestData.getLine();
         BranchData branchData = new BranchData(line, 0, false);
-<<<<<<< HEAD
-        // XXX LUMA Structural ratio should not be taken into account
-        // boolean ok = branchCompareFlow(branchData, -223.390802, 328.051088, 223.390802, -316.050498);
-=======
->>>>>>> d5efde82
         boolean ok = branchCompareFlow(branchData, -220.598417, 161.925133, 220.598417, -156.074867);
         assertTrue(ok);
     }
@@ -129,13 +124,7 @@
 
         Line line = branchTestData.getLine();
         BranchData branchData = new BranchData(line, 0, false);
-<<<<<<< HEAD
-        // XXX LUMA structural ratio should not be taken into account
         boolean ok = branchCompareFlow(branchData, -220.598417, 161.925133, 220.598417, -156.074867);
-        //boolean ok = branchCompareFlow(branchData, -217.840937,   1.90106, 217.840937, 1.901069);
-=======
-        boolean ok = branchCompareFlow(branchData, -220.598417, 161.925133, 220.598417, -156.074867);
->>>>>>> d5efde82
         assertTrue(ok);
     }
 

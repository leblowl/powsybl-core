/**
 * Copyright (c) 2016, All partners of the iTesla project (http://www.itesla-project.eu/consortium)
 * This Source Code Form is subject to the terms of the Mozilla Public
 * License, v. 2.0. If a copy of the MPL was not distributed with this
 * file, You can obtain one at http://mozilla.org/MPL/2.0/.
 */
package com.powsybl.iidm.network;

/**
 *
 * @author Geoffroy Jamgotchian <geoffroy.jamgotchian at rte-france.com>
 */
public interface ThreeWindingsTransformerAdder extends IdentifiableAdder<ThreeWindingsTransformerAdder> {

    public interface LegAdder<L extends LegAdder> {

        L setVoltageLevel(String voltageLevelId);

        L setNode(int node);

        L setBus(String bus);

        L setConnectableBus(String connectableBus);

        L setR(double r);

        L setX(double x);

        L setG1(double g);
<<<<<<< HEAD

        L setB1(double b);

        L setG2(double g);

        L setB2(double b);

        L setRatedU(double ratedU);

        ThreeWindingsTransformerAdder add();
    }

    ThreeWindingsTransformerAdder setRatedU0(double ratedU0);

=======

        L setB1(double b);

        L setG2(double g);

        L setB2(double b);

        L setRatedU(double ratedU);

        L setPhaseAngleClock(int phaseAngleClock);

        ThreeWindingsTransformerAdder add();
    }

    ThreeWindingsTransformerAdder setRatedU0(double ratedU0);

>>>>>>> c8e86653
    LegAdder newLeg1();

    LegAdder newLeg2();

    LegAdder newLeg3();

    ThreeWindingsTransformer add();

}<|MERGE_RESOLUTION|>--- conflicted
+++ resolved
@@ -27,22 +27,6 @@
         L setX(double x);
 
         L setG1(double g);
-<<<<<<< HEAD
-
-        L setB1(double b);
-
-        L setG2(double g);
-
-        L setB2(double b);
-
-        L setRatedU(double ratedU);
-
-        ThreeWindingsTransformerAdder add();
-    }
-
-    ThreeWindingsTransformerAdder setRatedU0(double ratedU0);
-
-=======
 
         L setB1(double b);
 
@@ -59,7 +43,6 @@
 
     ThreeWindingsTransformerAdder setRatedU0(double ratedU0);
 
->>>>>>> c8e86653
     LegAdder newLeg1();
 
     LegAdder newLeg2();

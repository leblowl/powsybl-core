--- conflicted
+++ resolved
@@ -112,7 +112,6 @@
                 throw new ValidationException(this, "x is not set");
             }
             if (Double.isNaN(g1)) {
-<<<<<<< HEAD
                 throw new ValidationException(this, "g1 is not set");
             }
             if (Double.isNaN(b1)) {
@@ -123,18 +122,6 @@
             }
             if (Double.isNaN(b2)) {
                 throw new ValidationException(this, "b2 is not set");
-=======
-                throw new ValidationException(this, "g is not set");
-            }
-            if (Double.isNaN(b1)) {
-                throw new ValidationException(this, "b is not set");
-            }
-            if (Double.isNaN(g2)) {
-                throw new ValidationException(this, "g is not set");
-            }
-            if (Double.isNaN(b2)) {
-                throw new ValidationException(this, "b is not set");
->>>>>>> c8e86653
             }
             if (Double.isNaN(ratedU)) {
                 throw new ValidationException(this, "rated u is not set");

--- conflicted
+++ resolved
@@ -179,7 +179,6 @@
 
         public RatioTapChangerAdderImpl newRatioTapChanger() {
             return new RatioTapChangerAdderImpl(this);
-<<<<<<< HEAD
         }
 
         public RatioTapChangerImpl getRatioTapChanger() {
@@ -194,22 +193,6 @@
             return phaseTapChanger;
         }
 
-=======
-        }
-
-        public RatioTapChangerImpl getRatioTapChanger() {
-            return ratioTapChanger;
-        }
-
-        public PhaseTapChangerAdderImpl newPhaseTapChanger() {
-            return new PhaseTapChangerAdderImpl(this);
-        }
-
-        public PhaseTapChangerImpl getPhaseTapChanger() {
-            return phaseTapChanger;
-        }
-
->>>>>>> c8e86653
         @Override
         public NetworkImpl getNetwork() {
             return transformer.getSubstation().getNetwork();

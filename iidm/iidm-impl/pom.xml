--- conflicted
+++ resolved
@@ -80,14 +80,11 @@
             <scope>test</scope>
         </dependency>
         <dependency>
-<<<<<<< HEAD
-=======
             <groupId>org.slf4j</groupId>
             <artifactId>log4j-over-slf4j</artifactId>
             <scope>test</scope>
         </dependency>
         <dependency>
->>>>>>> 327b1fde
             <groupId>org.slf4j</groupId>
             <artifactId>slf4j-simple</artifactId>
             <scope>test</scope>

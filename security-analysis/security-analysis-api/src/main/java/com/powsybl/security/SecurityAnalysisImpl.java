--- conflicted
+++ resolved
@@ -66,21 +66,12 @@
 
         LoadFlowParameters loadFlowParameters = securityAnalysisParameters.getLoadFlowParameters();
 
-<<<<<<< HEAD
-        LoadFlow loadFlow = LoadFlow.findDefault();
-
-=======
->>>>>>> f20284ee
         // start post contingency LF from pre-contingency state variables
         LoadFlowParameters postContParameters = loadFlowParameters.copy().setVoltageInitMode(LoadFlowParameters.VoltageInitMode.PREVIOUS_VALUES);
 
         network.getVariantManager().allowVariantMultiThreadAccess(true);
 
-<<<<<<< HEAD
-        return loadFlow.runAsync(network, workingStateId, computationManager, loadFlowParameters) // run base load flow
-=======
         return LoadFlow.runAsync(network, workingStateId, computationManager, loadFlowParameters) // run base load flow
->>>>>>> f20284ee
                 .thenComposeAsync(loadFlowResult -> {
                     network.getVariantManager().setWorkingVariant(workingStateId);
 
@@ -116,11 +107,7 @@
 
                                         return null;
                                     }, computationManager.getExecutor())
-<<<<<<< HEAD
-                                    .thenComposeAsync(aVoid -> loadFlow.runAsync(network, postContStateId, computationManager, postContParameters), computationManager.getExecutor())
-=======
                                     .thenComposeAsync(aVoid -> LoadFlow.runAsync(network, postContStateId, computationManager, postContParameters), computationManager.getExecutor())
->>>>>>> f20284ee
                                     .handleAsync((lfResult, throwable) -> {
                                         network.getVariantManager().setWorkingVariant(postContStateId);
 

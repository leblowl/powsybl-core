--- conflicted
+++ resolved
@@ -69,15 +69,7 @@
         return importer;
     }
 
-<<<<<<< HEAD
-    public static Collection<Importer> list(ComputationManager computationManager, ImportConfig config) {
-        return list(computationManager, config, LOADER);
-    }
-
-    public static Collection<Importer> list(ComputationManager computationManager, ImportConfig config, ImportersLoader loader) {
-=======
     public static Collection<Importer> list(ImportersLoader loader, ComputationManager computationManager, ImportConfig config) {
->>>>>>> 423d0dcb
         return loader.loadImporters().stream()
                 .map(importer -> wrapImporter(importer, computationManager, config))
                 .collect(Collectors.toList());
@@ -385,7 +377,7 @@
 
     public static Network loadNetwork(Path file, ComputationManager computationManager, ImportConfig config, Properties parameters, ImportersLoader loader) {
         ReadOnlyDataSource dataSource = createReadOnly(file);
-        for (Importer importer : Importers.list(computationManager, config, loader)) {
+        for (Importer importer : Importers.list(loader, computationManager, config)) {
             if (importer.exists(dataSource)) {
                 return importer.import_(dataSource, parameters);
             }
